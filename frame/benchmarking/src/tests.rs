--- conflicted
+++ resolved
@@ -22,13 +22,10 @@
 use codec::Decode;
 use sp_std::prelude::*;
 use sp_runtime::{traits::{BlakeTwo256, IdentityLookup}, testing::{H256, Header}};
-<<<<<<< HEAD
-use frame_support::{dispatch::DispatchResult, decl_module, decl_storage, impl_outer_origin};
-=======
 use frame_support::{
-	dispatch::DispatchResult, decl_module, impl_outer_origin, assert_ok, assert_err, ensure
+	dispatch::DispatchResult, decl_module, decl_storage, impl_outer_origin,
+	assert_ok, assert_err, ensure
 };
->>>>>>> b0efaa2c
 use frame_system::{RawOrigin, ensure_signed, ensure_none};
 
 decl_storage! {
@@ -95,7 +92,7 @@
 	type BlockNumber = u32;
 	type Origin = Origin;
 	type AccountId = u64;
-} 
+}
 
 // This function basically just builds a genesis storage key/value store according to
 // our desired mockup.
@@ -126,20 +123,13 @@
 	sort_vector {
 		let x in 1 .. 10000;
 		let mut m = Vec::<u32>::new();
-<<<<<<< HEAD
-		for i in 0 .. x {
-=======
 		for i in (0..x).rev() {
->>>>>>> b0efaa2c
 			m.push(i);
 		}
 	}: {
 		m.sort();
-<<<<<<< HEAD
+		ensure!(m[0] == 0, "You forgot to sort!")
 	} {}
-=======
-		ensure!(m[0] == 0, "You forgot to sort!")
-	}
 
 	broken_benchmark {
 		let x in 1 .. 10000;
@@ -149,8 +139,7 @@
 		}
 	}: {
 		ensure!(m[0] == 0, "You forgot to sort!")
-	}
->>>>>>> b0efaa2c
+	} {}
 }
 
 #[test]
@@ -204,7 +193,6 @@
 }
 
 #[test]
-<<<<<<< HEAD
 fn benchmarks_macro_verify_works() {
 	// Check postcondition for benchmark `set_value` is valid.
 	let selected_benchmark = SelectedBenchmark::set_value;
@@ -240,13 +228,15 @@
 			&selected_benchmark,
 			&[(BenchmarkParameter::b, 1)],
 		);
-=======
+	});
+}
+
+#[test]
 fn benchmarks_generate_unit_tests() {
 	new_test_ext().execute_with(|| {
 		assert_ok!(test_benchmark_dummy::<Test>());
 		assert_err!(test_benchmark_other_name::<Test>(), "Bad origin");
 		assert_ok!(test_benchmark_sort_vector::<Test>());
 		assert_err!(test_benchmark_broken_benchmark::<Test>(), "You forgot to sort!");
->>>>>>> b0efaa2c
 	});
 }