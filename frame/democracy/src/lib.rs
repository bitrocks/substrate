// Copyright 2017-2020 Parity Technologies (UK) Ltd.
// This file is part of Substrate.

// Substrate is free software: you can redistribute it and/or modify
// it under the terms of the GNU General Public License as published by
// the Free Software Foundation, either version 3 of the License, or
// (at your option) any later version.

// Substrate is distributed in the hope that it will be useful,
// but WITHOUT ANY WARRANTY; without even the implied warranty of
// MERCHANTABILITY or FITNESS FOR A PARTICULAR PURPOSE.  See the
// GNU General Public License for more details.

// You should have received a copy of the GNU General Public License
// along with Substrate.  If not, see <http://www.gnu.org/licenses/>.

//! # Democracy Pallet
//!
//! - [`democracy::Trait`](./trait.Trait.html)
//! - [`Call`](./enum.Call.html)
//!
//! ## Overview
//!
//! The Democracy pallet handles the administration of general stakeholder voting.
//!
//! There are two different queues that a proposal can be added to before it
//! becomes a referendum, 1) the proposal queue consisting of all public proposals
//! and 2) the external queue consisting of a single proposal that originates
//! from one of the _external_ origins (such as a collective group).
//!
//! Every launch period - a length defined in the runtime - the Democracy pallet
//! launches a referendum from a proposal that it takes from either the proposal
//! queue or the external queue in turn. Any token holder in the system can vote
//! on referenda. The voting system
//! uses time-lock voting by allowing the token holder to set their _conviction_
//! behind a vote. The conviction will dictate the length of time the tokens
//! will be locked, as well as the multiplier that scales the vote power.
//!
//! ### Terminology
//!
//! - **Enactment Period:** The minimum period of locking and the period between a proposal being
//! approved and enacted.
//! - **Lock Period:** A period of time after proposal enactment that the tokens of _winning_ voters
//! will be locked.
//! - **Conviction:** An indication of a voter's strength of belief in their vote. An increase
//! of one in conviction indicates that a token holder is willing to lock their tokens for twice
//! as many lock periods after enactment.
//! - **Vote:** A value that can either be in approval ("Aye") or rejection ("Nay")
//!   of a particular referendum.
//! - **Proposal:** A submission to the chain that represents an action that a proposer (either an
//! account or an external origin) suggests that the system adopt.
//! - **Referendum:** A proposal that is in the process of being voted on for
//!   either acceptance or rejection as a change to the system.
//! - **Proxy:** An account that has full voting power on behalf of a separate "Stash" account
//!   that holds the funds.
//! - **Delegation:** The act of granting your voting power to the decisions of another account for
//!   up to a certain conviction.
//!
//! ### Adaptive Quorum Biasing
//!
//! A _referendum_ can be either simple majority-carries in which 50%+1 of the
//! votes decide the outcome or _adaptive quorum biased_. Adaptive quorum biasing
//! makes the threshold for passing or rejecting a referendum higher or lower
//! depending on how the referendum was originally proposed. There are two types of
//! adaptive quorum biasing: 1) _positive turnout bias_ makes a referendum
//! require a super-majority to pass that decreases as turnout increases and
//! 2) _negative turnout bias_ makes a referendum require a super-majority to
//! reject that decreases as turnout increases. Another way to think about the
//! quorum biasing is that _positive bias_ referendums will be rejected by
//! default and _negative bias_ referendums get passed by default.
//!
//! ## Interface
//!
//! ### Dispatchable Functions
//!
//! #### Public
//!
//! These calls can be made from any externally held account capable of creating
//! a signed extrinsic.
//!
//! Basic actions:
//! - `propose` - Submits a sensitive action, represented as a hash. Requires a deposit.
//! - `second` - Signals agreement with a proposal, moves it higher on the proposal queue, and
//!   requires a matching deposit to the original.
//! - `vote` - Votes in a referendum, either the vote is "Aye" to enact the proposal or "Nay" to
//!   keep the status quo.
//! - `unvote` - Cancel a previous vote, this must be done by the voter before the vote ends.
//! - `delegate` - Delegates the voting power (tokens * conviction) to another account.
//! - `undelegate` - Stops the delegation of voting power to another account.
//!
//! Administration actions that can be done to any account:
//! - `reap_vote` - Remove some account's expired votes.
//! - `unlock` - Redetermine the account's balance lock, potentially making tokens available.
//!
//! Proxy administration:
//! - `activate_proxy` - Activates a proxy that is already open to the sender.
//! - `close_proxy` - Clears the proxy status, called by the proxy.
//! - `deactivate_proxy` - Deactivates a proxy back to the open status, called by the stash.
//! - `open_proxy` - Opens a proxy account on behalf of the sender.
//!
//! Proxy actions:
//! - `proxy_vote` - Votes in a referendum on behalf of a stash account.
//! - `proxy_unvote` - Cancel a previous vote, done on behalf of the voter by a proxy.
//! - `proxy_delegate` - Delegate voting power, done on behalf of the voter by a proxy.
//! - `proxy_undelegate` - Stop delegating voting power, done on behalf of the voter by a proxy.
//!
//! Preimage actions:
//! - `note_preimage` - Registers the preimage for an upcoming proposal, requires
//!   a deposit that is returned once the proposal is enacted.
//! - `note_imminent_preimage` - Registers the preimage for an upcoming proposal.
//!   Does not require a deposit, but the proposal must be in the dispatch queue.
//! - `reap_preimage` - Removes the preimage for an expired proposal. Will only
//!   work under the condition that it's the same account that noted it and
//!   after the voting period, OR it's a different account after the enactment period.
//!
//! #### Cancellation Origin
//!
//! This call can only be made by the `CancellationOrigin`.
//!
//! - `emergency_cancel` - Schedules an emergency cancellation of a referendum.
//!   Can only happen once to a specific referendum.
//!
//! #### ExternalOrigin
//!
//! This call can only be made by the `ExternalOrigin`.
//!
//! - `external_propose` - Schedules a proposal to become a referendum once it is is legal
//!   for an externally proposed referendum.
//!
//! #### External Majority Origin
//!
//! This call can only be made by the `ExternalMajorityOrigin`.
//!
//! - `external_propose_majority` - Schedules a proposal to become a majority-carries
//!	 referendum once it is legal for an externally proposed referendum.
//!
//! #### External Default Origin
//!
//! This call can only be made by the `ExternalDefaultOrigin`.
//!
//! - `external_propose_default` - Schedules a proposal to become a negative-turnout-bias
//!   referendum once it is legal for an externally proposed referendum.
//!
//! #### Fast Track Origin
//!
//! This call can only be made by the `FastTrackOrigin`.
//!
//! - `fast_track` - Schedules the current externally proposed proposal that
//!   is "majority-carries" to become a referendum immediately.
//!
//! #### Veto Origin
//!
//! This call can only be made by the `VetoOrigin`.
//!
//! - `veto_external` - Vetoes and blacklists the external proposal hash.
//!
//! #### Root
//!
//! - `cancel_referendum` - Removes a referendum.
//! - `cancel_queued` - Cancels a proposal that is queued for enactment.
//! - `clear_public_proposal` - Removes all public proposals.

#![recursion_limit="128"]
#![cfg_attr(not(feature = "std"), no_std)]

use sp_std::prelude::*;
use sp_runtime::{
	DispatchResult, DispatchError, traits::{Zero, EnsureOrigin, Hash, Dispatchable, Saturating},
};
use codec::{Ref, Decode};
use frame_support::{
	decl_module, decl_storage, decl_event, decl_error, ensure, Parameter,
	weights::SimpleDispatchInfo,
	traits::{
		Currency, ReservableCurrency, LockableCurrency, WithdrawReason, LockIdentifier, Get,
		OnUnbalanced, BalanceStatus
	}
};
use frame_system::{self as system, ensure_signed, ensure_root};

mod vote_threshold;
mod vote;
mod conviction;
mod types;
pub use vote_threshold::{Approved, VoteThreshold};
pub use vote::{Vote, AccountVote, Voting};
pub use conviction::Conviction;
pub use types::{ReferendumInfo, ReferendumStatus, ProxyState, Tally, UnvoteScope, Delegations};

#[cfg(test)]
mod tests;

const DEMOCRACY_ID: LockIdentifier = *b"democrac";

/// A proposal index.
pub type PropIndex = u32;

/// A referendum index.
pub type ReferendumIndex = u32;

type BalanceOf<T> = <<T as Trait>::Currency as Currency<<T as frame_system::Trait>::AccountId>>::Balance;
type NegativeImbalanceOf<T> =
	<<T as Trait>::Currency as Currency<<T as frame_system::Trait>::AccountId>>::NegativeImbalance;

pub trait Trait: frame_system::Trait + Sized {
	type Proposal: Parameter + Dispatchable<Origin=Self::Origin>;
	type Event: From<Event<Self>> + Into<<Self as frame_system::Trait>::Event>;

	/// Currency type for this module.
	type Currency: ReservableCurrency<Self::AccountId>
		+ LockableCurrency<Self::AccountId, Moment=Self::BlockNumber>;

	/// The minimum period of locking and the period between a proposal being approved and enacted.
	///
	/// It should generally be a little more than the unstake period to ensure that
	/// voting stakers have an opportunity to remove themselves from the system in the case where
	/// they are on the losing side of a vote.
	type EnactmentPeriod: Get<Self::BlockNumber>;

	/// How often (in blocks) new public referenda are launched.
	type LaunchPeriod: Get<Self::BlockNumber>;

	/// How often (in blocks) to check for new votes.
	type VotingPeriod: Get<Self::BlockNumber>;

	/// The minimum amount to be used as a deposit for a public referendum proposal.
	type MinimumDeposit: Get<BalanceOf<Self>>;

	/// Origin from which the next tabled referendum may be forced. This is a normal
	/// "super-majority-required" referendum.
	type ExternalOrigin: EnsureOrigin<Self::Origin>;

	/// Origin from which the next tabled referendum may be forced; this allows for the tabling of
	/// a majority-carries referendum.
	type ExternalMajorityOrigin: EnsureOrigin<Self::Origin>;

	/// Origin from which the next tabled referendum may be forced; this allows for the tabling of
	/// a negative-turnout-bias (default-carries) referendum.
	type ExternalDefaultOrigin: EnsureOrigin<Self::Origin>;

	/// Origin from which the next majority-carries (or more permissive) referendum may be tabled to
	/// vote according to the `FastTrackVotingPeriod` asynchronously in a similar manner to the
	/// emergency origin. It retains its threshold method.
	type FastTrackOrigin: EnsureOrigin<Self::Origin>;

	/// Origin from which the next majority-carries (or more permissive) referendum may be tabled to
	/// vote immediately and asynchronously in a similar manner to the emergency origin. It retains
	/// its threshold method.
	type InstantOrigin: EnsureOrigin<Self::Origin>;

	/// Indicator for whether an emergency origin is even allowed to happen. Some chains may want
	/// to set this permanently to `false`, others may want to condition it on things such as
	/// an upgrade having happened recently.
	type InstantAllowed: Get<bool>;

	/// Minimum voting period allowed for a fast-track referendum.
	type FastTrackVotingPeriod: Get<Self::BlockNumber>;

	/// Origin from which any referendum may be cancelled in an emergency.
	type CancellationOrigin: EnsureOrigin<Self::Origin>;

	/// Origin for anyone able to veto proposals.
	type VetoOrigin: EnsureOrigin<Self::Origin, Success=Self::AccountId>;

	/// Period in blocks where an external proposal may not be re-submitted after being vetoed.
	type CooloffPeriod: Get<Self::BlockNumber>;

	/// The amount of balance that must be deposited per byte of preimage stored.
	type PreimageByteDeposit: Get<BalanceOf<Self>>;

	/// Handler for the unbalanced reduction when slashing a preimage deposit.
	type Slash: OnUnbalanced<NegativeImbalanceOf<Self>>;
}

decl_storage! {
	trait Store for Module<T: Trait> as Democracy {
		// TODO: Refactor public proposal queue into its own pallet.
		// https://github.com/paritytech/substrate/issues/5322
		/// The number of (public) proposals that have been made so far.
		pub PublicPropCount get(fn public_prop_count) build(|_| 0 as PropIndex) : PropIndex;
		/// The public proposals. Unsorted. The second item is the proposal's hash.
		pub PublicProps get(fn public_props): Vec<(PropIndex, T::Hash, T::AccountId)>;
		/// Those who have locked a deposit.
		pub DepositOf get(fn deposit_of):
			map hasher(twox_64_concat) PropIndex => Option<(BalanceOf<T>, Vec<T::AccountId>)>;

		/// Map of hashes to the proposal preimage, along with who registered it and their deposit.
		/// The block number is the block at which it was deposited.
		// TODO: Refactor Preimages into its own pallet.
		// https://github.com/paritytech/substrate/issues/5322
		pub Preimages:
			map hasher(identity) T::Hash
			=> Option<(Vec<u8>, T::AccountId, BalanceOf<T>, T::BlockNumber)>;

		/// The next free referendum index, aka the number of referenda started so far.
		pub ReferendumCount get(fn referendum_count) build(|_| 0 as ReferendumIndex): ReferendumIndex;
		/// The lowest referendum index representing an unbaked referendum. Equal to
		/// `ReferendumCount` if there isn't a unbaked referendum.
		pub LowestUnbaked get(fn lowest_unbaked) build(|_| 0 as ReferendumIndex): ReferendumIndex;

		/// Information concerning any given referendum.
		pub ReferendumInfoOf get(fn referendum_info):
			map hasher(twox_64_concat) ReferendumIndex
			=> Option<ReferendumInfo<T::BlockNumber, T::Hash, BalanceOf<T>>>;

		// TODO: Refactor DispatchQueue into its own pallet.
		// https://github.com/paritytech/substrate/issues/5322
		/// Queue of successful referenda to be dispatched. Stored ordered by block number.
		pub DispatchQueue get(fn dispatch_queue): Vec<(T::BlockNumber, T::Hash, ReferendumIndex)>;

		/// All votes for a particular voter. We store the balance for the number of votes that we
		/// have recorded. The second item is the total amount of delegations, that will be added.
		pub VotingOf: map hasher(twox_64_concat) T::AccountId => Voting<BalanceOf<T>, T::AccountId, T::BlockNumber>;

		/// Who is able to vote for whom. Value is the fund-holding account, key is the
		/// vote-transaction-sending account.
		// TODO: Refactor proxy into its own pallet.
		// https://github.com/paritytech/substrate/issues/5322
		pub Proxy get(fn proxy): map hasher(twox_64_concat) T::AccountId => Option<ProxyState<T::AccountId>>;

		/// Accounts for which there are locks in action which may be removed at some point in the
		/// future. The value is the block number at which the lock expires and may be removed.
		pub Locks get(locks): map hasher(twox_64_concat) T::AccountId => Option<T::BlockNumber>;

		/// True if the last referendum tabled was submitted externally. False if it was a public
		/// proposal.
		// TODO: There should be any number of tabling origins, not just public and "external" (council).
		// https://github.com/paritytech/substrate/issues/5322
		pub LastTabledWasExternal: bool;

		/// The referendum to be tabled whenever it would be valid to table an external proposal.
		/// This happens when a referendum needs to be tabled and one of two conditions are met:
		/// - `LastTabledWasExternal` is `false`; or
		/// - `PublicProps` is empty.
		pub NextExternal: Option<(T::Hash, VoteThreshold)>;

		/// A record of who vetoed what. Maps proposal hash to a possible existent block number
		/// (until when it may not be resubmitted) and who vetoed it.
		pub Blacklist get(fn blacklist):
			map hasher(identity) T::Hash => Option<(T::BlockNumber, Vec<T::AccountId>)>;

		/// Record of all proposals that have been subject to emergency cancellation.
		pub Cancellations: map hasher(identity) T::Hash => bool;
	}
}

decl_event! {
	pub enum Event<T> where
		Balance = BalanceOf<T>,
		<T as frame_system::Trait>::AccountId,
		<T as frame_system::Trait>::Hash,
		<T as frame_system::Trait>::BlockNumber,
	{
		/// A motion has been proposed by a public account.
		Proposed(PropIndex, Balance),
		/// A public proposal has been tabled for referendum vote.
		Tabled(PropIndex, Balance, Vec<AccountId>),
		/// An external proposal has been tabled.
		ExternalTabled,
		/// A referendum has begun.
		Started(ReferendumIndex, VoteThreshold),
		/// A proposal has been approved by referendum.
		Passed(ReferendumIndex),
		/// A proposal has been rejected by referendum.
		NotPassed(ReferendumIndex),
		/// A referendum has been cancelled.
		Cancelled(ReferendumIndex),
		/// A proposal has been enacted.
		Executed(ReferendumIndex, bool),
		/// An account has delegated their vote to another account.
		Delegated(AccountId, AccountId),
		/// An account has cancelled a previous delegation operation.
		Undelegated(AccountId),
		/// An external proposal has been vetoed.
		Vetoed(AccountId, Hash, BlockNumber),
		/// A proposal's preimage was noted, and the deposit taken.
		PreimageNoted(Hash, AccountId, Balance),
		/// A proposal preimage was removed and used (the deposit was returned).
		PreimageUsed(Hash, AccountId, Balance),
		/// A proposal could not be executed because its preimage was invalid.
		PreimageInvalid(Hash, ReferendumIndex),
		/// A proposal could not be executed because its preimage was missing.
		PreimageMissing(Hash, ReferendumIndex),
		/// A registered preimage was removed and the deposit collected by the reaper (last item).
		PreimageReaped(Hash, AccountId, Balance, AccountId),
		/// An account has been unlocked successfully.
		Unlocked(AccountId),
	}
}

decl_error! {
	pub enum Error for Module<T: Trait> {
		/// Value too low
		ValueLow,
		/// Proposal does not exist
		ProposalMissing,
		/// Not a proxy
		NotProxy,
		/// Unknown index
		BadIndex,
		/// Cannot cancel the same proposal twice
		AlreadyCanceled,
		/// Proposal already made
		DuplicateProposal,
		/// Proposal still blacklisted
		ProposalBlacklisted,
		/// Next external proposal not simple majority
		NotSimpleMajority,
		/// Invalid hash
		InvalidHash,
		/// No external proposal
		NoProposal,
		/// Identity may not veto a proposal twice
		AlreadyVetoed,
		/// Already a proxy
		AlreadyProxy,
		/// Wrong proxy
		WrongProxy,
		/// Not delegated
		NotDelegated,
		/// Preimage already noted
		DuplicatePreimage,
		/// Not imminent
		NotImminent,
		/// Too early
		TooEarly,
		/// Imminent
		Imminent,
		/// Preimage not found
		PreimageMissing,
		/// Vote given for invalid referendum
		ReferendumInvalid,
		/// Invalid preimage
		PreimageInvalid,
		/// No proposals waiting
		NoneWaiting,
		/// The target account does not have a lock.
		NotLocked,
		/// The lock on the account to be unlocked has not yet expired.
		NotExpired,
		/// A proxy-pairing was attempted to an account that was not open.
		NotOpen,
		/// A proxy-pairing was attempted to an account that was open to another account.
		WrongOpen,
		/// A proxy-de-pairing was attempted to an account that was not active.
		NotActive,
		/// The given account did not vote on the referendum.
		NotVoter,
		/// The actor has no permission to conduct the action.
		NoPermission,
		/// The account is already delegating.
		AlreadyDelegating,
		/// An unexpected integer overflow occurred.
		Overflow,
		/// An unexpected integer underflow occurred.
		Underflow,
		/// Too high a balance was provided that the account cannot afford.
		InsufficientFunds,
		/// The account is not currently delegating.
		NotDelegating,
		/// The account currently has votes attached to it and the operation cannot succeed until
		/// these are removed, either through `unvote` or `reap_vote`.
		VotesExist,
		/// The instant referendum origin is currently disallowed.
		InstantNotAllowed,
		/// Delegation to oneself makes no sense.
		Nonsense,
	}
}

decl_module! {
	pub struct Module<T: Trait> for enum Call where origin: T::Origin {
		type Error = Error<T>;

		/// The minimum period of locking and the period between a proposal being approved and enacted.
		///
		/// It should generally be a little more than the unstake period to ensure that
		/// voting stakers have an opportunity to remove themselves from the system in the case where
		/// they are on the losing side of a vote.
		const EnactmentPeriod: T::BlockNumber = T::EnactmentPeriod::get();

		/// How often (in blocks) new public referenda are launched.
		const LaunchPeriod: T::BlockNumber = T::LaunchPeriod::get();

		/// How often (in blocks) to check for new votes.
		const VotingPeriod: T::BlockNumber = T::VotingPeriod::get();

		/// The minimum amount to be used as a deposit for a public referendum proposal.
		const MinimumDeposit: BalanceOf<T> = T::MinimumDeposit::get();

		/// Minimum voting period allowed for an emergency referendum.
		const FastTrackVotingPeriod: T::BlockNumber = T::FastTrackVotingPeriod::get();

		/// Period in blocks where an external proposal may not be re-submitted after being vetoed.
		const CooloffPeriod: T::BlockNumber = T::CooloffPeriod::get();

		/// The amount of balance that must be deposited per byte of preimage stored.
		const PreimageByteDeposit: BalanceOf<T> = T::PreimageByteDeposit::get();

		fn deposit_event() = default;

		fn on_runtime_upgrade() {
			Self::migrate();
		}

		/// Propose a sensitive action to be taken.
		///
		/// The dispatch origin of this call must be _Signed_ and the sender must
		/// have funds to cover the deposit.
		///
		/// - `proposal_hash`: The hash of the proposal preimage.
		/// - `value`: The amount of deposit (must be at least `MinimumDeposit`).
		///
		/// Emits `Proposed`.
		///
		/// # <weight>
		/// - `O(1)`.
		/// - Two DB changes, one DB entry.
		/// # </weight>
		#[weight = SimpleDispatchInfo::FixedNormal(5_000_000)]
		fn propose(origin,
			proposal_hash: T::Hash,
			#[compact] value: BalanceOf<T>
		) {
			let who = ensure_signed(origin)?;
			ensure!(value >= T::MinimumDeposit::get(), Error::<T>::ValueLow);
			T::Currency::reserve(&who, value)?;

			let index = Self::public_prop_count();
			PublicPropCount::put(index + 1);
			<DepositOf<T>>::insert(index, (value, &[&who][..]));

			let new_prop = (index, proposal_hash, who);
			<PublicProps<T>>::append_or_put(&[Ref::from(&new_prop)][..]);

			Self::deposit_event(RawEvent::Proposed(index, value));
		}

		/// Signals agreement with a particular proposal.
		///
		/// The dispatch origin of this call must be _Signed_ and the sender
		/// must have funds to cover the deposit, equal to the original deposit.
		///
		/// - `proposal`: The index of the proposal to second.
		///
		/// # <weight>
		/// - O(proposers).
		/// - One DB entry.
		/// # </weight>
		#[weight = SimpleDispatchInfo::FixedNormal(5_000_000)]
		fn second(origin, #[compact] proposal: PropIndex) {
			let who = ensure_signed(origin)?;
			let mut deposit = Self::deposit_of(proposal)
				.ok_or(Error::<T>::ProposalMissing)?;
			T::Currency::reserve(&who, deposit.0)?;
			deposit.1.push(who);
			<DepositOf<T>>::insert(proposal, deposit);
		}

		/// Vote in a referendum. If `vote.is_aye()`, the vote is to enact the proposal;
		/// otherwise it is a vote to keep the status quo.
		///
		/// The dispatch origin of this call must be _Signed_.
		///
		/// - `ref_index`: The index of the referendum to vote for.
		/// - `vote`: The vote configuration.
		///
		/// # <weight>
		/// - `O(1)`.
		/// - One DB change, one DB entry.
		/// # </weight>
		#[weight = SimpleDispatchInfo::FixedNormal(200_000)]
		fn vote(origin,
			#[compact] ref_index: ReferendumIndex,
			vote: AccountVote<BalanceOf<T>>,
		) -> DispatchResult {
			let who = ensure_signed(origin)?;
			Self::try_vote(&who, ref_index, vote)
		}

		/// Vote in a referendum on behalf of a stash. If `vote.is_aye()`, the vote is to enact
		/// the proposal; otherwise it is a vote to keep the status quo.
		///
		/// The dispatch origin of this call must be _Signed_.
		///
		/// - `ref_index`: The index of the referendum to proxy vote for.
		/// - `vote`: The vote configuration.
		///
		/// # <weight>
		/// - `O(1)`.
		/// - One DB change, one DB entry.
		/// # </weight>
		#[weight = SimpleDispatchInfo::FixedNormal(200_000)]
		fn proxy_vote(origin,
			#[compact] ref_index: ReferendumIndex,
			vote: AccountVote<BalanceOf<T>>,
		) -> DispatchResult {
			let who = ensure_signed(origin)?;
			let voter = Self::proxy(who).and_then(|a| a.as_active()).ok_or(Error::<T>::NotProxy)?;
			Self::try_vote(&voter, ref_index, vote)
		}

		/// Schedule an emergency cancellation of a referendum. Cannot happen twice to the same
		/// referendum.
		///
		/// The dispatch origin of this call must be `CancellationOrigin`.
		///
		/// -`ref_index`: The index of the referendum to cancel.
		///
		/// # <weight>
		/// - Depends on size of storage vec `VotersFor` for this referendum.
		/// # </weight>
		#[weight = SimpleDispatchInfo::FixedOperational(500_000)]
		fn emergency_cancel(origin, ref_index: ReferendumIndex) {
			T::CancellationOrigin::ensure_origin(origin)?;

			let status = Self::referendum_status(ref_index)?;
			let h = status.proposal_hash;
			ensure!(!<Cancellations<T>>::contains_key(h), Error::<T>::AlreadyCanceled);

			<Cancellations<T>>::insert(h, true);
			Self::internal_cancel_referendum(ref_index);
		}

		/// Schedule a referendum to be tabled once it is legal to schedule an external
		/// referendum.
		///
		/// The dispatch origin of this call must be `ExternalOrigin`.
		///
		/// - `proposal_hash`: The preimage hash of the proposal.
		///
		/// # <weight>
		/// - `O(1)`.
		/// - One DB change.
		/// # </weight>
		#[weight = SimpleDispatchInfo::FixedNormal(5_000_000)]
		fn external_propose(origin, proposal_hash: T::Hash) {
			T::ExternalOrigin::ensure_origin(origin)?;
			ensure!(!<NextExternal<T>>::exists(), Error::<T>::DuplicateProposal);
			if let Some((until, _)) = <Blacklist<T>>::get(proposal_hash) {
				ensure!(
					<frame_system::Module<T>>::block_number() >= until,
					Error::<T>::ProposalBlacklisted,
				);
			}
			<NextExternal<T>>::put((proposal_hash, VoteThreshold::SuperMajorityApprove));
		}

		/// Schedule a majority-carries referendum to be tabled next once it is legal to schedule
		/// an external referendum.
		///
		/// The dispatch of this call must be `ExternalMajorityOrigin`.
		///
		/// - `proposal_hash`: The preimage hash of the proposal.
		///
		/// Unlike `external_propose`, blacklisting has no effect on this and it may replace a
		/// pre-scheduled `external_propose` call.
		///
		/// # <weight>
		/// - `O(1)`.
		/// - One DB change.
		/// # </weight>
		#[weight = SimpleDispatchInfo::FixedNormal(5_000_000)]
		fn external_propose_majority(origin, proposal_hash: T::Hash) {
			T::ExternalMajorityOrigin::ensure_origin(origin)?;
			<NextExternal<T>>::put((proposal_hash, VoteThreshold::SimpleMajority));
		}

		/// Schedule a negative-turnout-bias referendum to be tabled next once it is legal to
		/// schedule an external referendum.
		///
		/// The dispatch of this call must be `ExternalDefaultOrigin`.
		///
		/// - `proposal_hash`: The preimage hash of the proposal.
		///
		/// Unlike `external_propose`, blacklisting has no effect on this and it may replace a
		/// pre-scheduled `external_propose` call.
		///
		/// # <weight>
		/// - `O(1)`.
		/// - One DB change.
		/// # </weight>
		#[weight = SimpleDispatchInfo::FixedNormal(5_000_000)]
		fn external_propose_default(origin, proposal_hash: T::Hash) {
			T::ExternalDefaultOrigin::ensure_origin(origin)?;
			<NextExternal<T>>::put((proposal_hash, VoteThreshold::SuperMajorityAgainst));
		}

		/// Schedule the currently externally-proposed majority-carries referendum to be tabled
		/// immediately. If there is no externally-proposed referendum currently, or if there is one
		/// but it is not a majority-carries referendum, then it fails.
		///
		/// The dispatch of this call must be `FastTrackOrigin`.
		///
		/// - `proposal_hash`: The hash of the current external proposal.
		/// - `voting_period`: The period that is allowed for voting on this proposal. Increased to
		///   `FastTrackVotingPeriod` if too low.
		/// - `delay`: The number of block after voting has ended in approval and this should be
		///   enacted. This doesn't have a minimum amount.
		///
		/// Emits `Started`.
		///
		/// # <weight>
		/// - One DB clear.
		/// - One DB change.
		/// - One extra DB entry.
		/// # </weight>
		#[weight = SimpleDispatchInfo::FixedNormal(200_000)]
		fn fast_track(origin,
			proposal_hash: T::Hash,
			voting_period: T::BlockNumber,
			delay: T::BlockNumber,
		) {
			// Rather complicated bit of code to ensure that either:
			// - `voting_period` is at least `FastTrackVotingPeriod` and `origin` is `FastTrackOrigin`; or
			// - `InstantAllowed` is `true` and `origin` is `InstantOrigin`.
			let maybe_ensure_instant = if voting_period < T::FastTrackVotingPeriod::get() {
				Some(origin)
			} else {
				if let Err(origin) = T::FastTrackOrigin::try_origin(origin) {
					Some(origin)
				} else {
					None
				}
			};
			if let Some(ensure_instant) = maybe_ensure_instant {
				T::InstantOrigin::ensure_origin(ensure_instant)?;
				ensure!(T::InstantAllowed::get(), Error::<T>::InstantNotAllowed);
			}

			let (e_proposal_hash, threshold) = <NextExternal<T>>::get()
				.ok_or(Error::<T>::ProposalMissing)?;
			ensure!(
				threshold != VoteThreshold::SuperMajorityApprove,
				Error::<T>::NotSimpleMajority,
			);
			ensure!(proposal_hash == e_proposal_hash, Error::<T>::InvalidHash);

			<NextExternal<T>>::kill();
			let now = <frame_system::Module<T>>::block_number();
			Self::inject_referendum(now + voting_period, proposal_hash, threshold, delay);
		}

		/// Veto and blacklist the external proposal hash.
		///
		/// The dispatch origin of this call must be `VetoOrigin`.
		///
		/// - `proposal_hash`: The preimage hash of the proposal to veto and blacklist.
		///
		/// Emits `Vetoed`.
		///
		/// # <weight>
		/// - Two DB entries.
		/// - One DB clear.
		/// - Performs a binary search on `existing_vetoers` which should not
		///   be very large.
		/// # </weight>
		#[weight = SimpleDispatchInfo::FixedNormal(200_000)]
		fn veto_external(origin, proposal_hash: T::Hash) {
			let who = T::VetoOrigin::ensure_origin(origin)?;

			if let Some((e_proposal_hash, _)) = <NextExternal<T>>::get() {
				ensure!(proposal_hash == e_proposal_hash, Error::<T>::ProposalMissing);
			} else {
				Err(Error::<T>::NoProposal)?;
			}

			let mut existing_vetoers = <Blacklist<T>>::get(&proposal_hash)
				.map(|pair| pair.1)
				.unwrap_or_else(Vec::new);
			let insert_position = existing_vetoers.binary_search(&who)
				.err().ok_or(Error::<T>::AlreadyVetoed)?;

			existing_vetoers.insert(insert_position, who.clone());
			let until = <frame_system::Module<T>>::block_number() + T::CooloffPeriod::get();
			<Blacklist<T>>::insert(&proposal_hash, (until, existing_vetoers));

			Self::deposit_event(RawEvent::Vetoed(who, proposal_hash, until));
			<NextExternal<T>>::kill();
		}

		/// Remove a referendum.
		///
		/// The dispatch origin of this call must be _Root_.
		///
		/// - `ref_index`: The index of the referendum to cancel.
		///
		/// # <weight>
		/// - `O(referenda)`.
		/// # </weight>
		#[weight = SimpleDispatchInfo::FixedOperational(10_000)]
		fn cancel_referendum(origin, #[compact] ref_index: ReferendumIndex) {
			ensure_root(origin)?;
			Self::internal_cancel_referendum(ref_index);
		}

		/// Cancel a proposal queued for enactment.
		///
		/// The dispatch origin of this call must be _Root_.
		///
		/// - `which`: The index of the referendum to cancel.
		///
		/// # <weight>
		/// - O(queued proposals).
		/// - One DB change.
		/// # </weight>
		#[weight = SimpleDispatchInfo::FixedOperational(10_000)]
		fn cancel_queued(origin, which: ReferendumIndex) {
			ensure_root(origin)?;
			let mut items = <DispatchQueue<T>>::get();
			let original_len = items.len();
			items.retain(|i| i.2 != which);
			ensure!(items.len() < original_len, Error::<T>::ProposalMissing);
			<DispatchQueue<T>>::put(items);
		}

		fn on_initialize(n: T::BlockNumber) {
			if let Err(e) = Self::begin_block(n) {
				sp_runtime::print(e);
			}
		}

		/// Specify a proxy that is already open to us. Called by the stash.
		///
		/// NOTE: Used to be called `set_proxy`.
		///
		/// The dispatch origin of this call must be _Signed_.
		///
		/// - `proxy`: The account that will be activated as proxy.
		///
		/// # <weight>
		/// - One extra DB entry.
		/// # </weight>
		#[weight = SimpleDispatchInfo::FixedNormal(100_000)]
		fn activate_proxy(origin, proxy: T::AccountId) {
			let who = ensure_signed(origin)?;
			Proxy::<T>::try_mutate(&proxy, |a| match a.take() {
				None => Err(Error::<T>::NotOpen),
				Some(ProxyState::Active(_)) => Err(Error::<T>::AlreadyProxy),
				Some(ProxyState::Open(x)) if &x == &who => {
					*a = Some(ProxyState::Active(who));
					Ok(())
				}
				Some(ProxyState::Open(_)) => Err(Error::<T>::WrongOpen),
			})?;
		}

		/// Clear the proxy. Called by the proxy.
		///
		/// NOTE: Used to be called `resign_proxy`.
		///
		/// The dispatch origin of this call must be _Signed_.
		///
		/// # <weight>
		/// - One DB clear.
		/// # </weight>
		#[weight = SimpleDispatchInfo::FixedNormal(100_000)]
		fn close_proxy(origin) {
			let who = ensure_signed(origin)?;
			Proxy::<T>::mutate(&who, |a| {
				if a.is_some() {
					system::Module::<T>::dec_ref(&who);
				}
				*a = None;
			});
		}

		/// Deactivate the proxy, but leave open to this account. Called by the stash.
		///
		/// The proxy must already be active.
		///
		/// NOTE: Used to be called `remove_proxy`.
		///
		/// The dispatch origin of this call must be _Signed_.
		///
		/// - `proxy`: The account that will be deactivated as proxy.
		///
		/// # <weight>
		/// - One DB clear.
		/// # </weight>
		#[weight = SimpleDispatchInfo::FixedNormal(100_000)]
		fn deactivate_proxy(origin, proxy: T::AccountId) {
			let who = ensure_signed(origin)?;
			Proxy::<T>::try_mutate(&proxy, |a| match a.take() {
				None | Some(ProxyState::Open(_)) => Err(Error::<T>::NotActive),
				Some(ProxyState::Active(x)) if &x == &who => {
					*a = Some(ProxyState::Open(who));
					Ok(())
				}
				Some(ProxyState::Active(_)) => Err(Error::<T>::WrongProxy),
			})?;
		}

		/// Delegate the voting power (with some given conviction) of the sending account.
		///
		/// The balance delegated is locked for as long as it's delegated, and thereafter for the
		/// time appropriate for the conviction's lock period.
		///
		/// The dispatch origin of this call must be _Signed_, and the signing account must either:
		///   - be delegating already; or
		///   - have no voting activity (if there is, then it will need to be removed/consolidated
		///     through `reap_vote` or `unvote`).
		///
		/// - `to`: The account whose voting the `target` account's voting power will follow.
		/// - `conviction`: The conviction that will be attached to the delegated votes. When the
		///   account is undelegated, the funds will be locked for the corresponding period.
		/// - `balance`: The amount of the account's balance to be used in delegating. This must
		///   not be more than the account's current balance.
		///
		/// Emits `Delegated`.
		///
		/// # <weight>
		/// # </weight>
		#[weight = SimpleDispatchInfo::FixedNormal(500_000)]
		pub fn delegate(origin, to: T::AccountId, conviction: Conviction, balance: BalanceOf<T>) {
			let who = ensure_signed(origin)?;
			Self::try_delegate(who, to, conviction, balance)?;
		}

		/// Undelegate the voting power of the sending account.
		///
		/// Tokens may be unlocked following once an amount of time consistent with the lock period
		/// of the conviction with which the delegation was issued.
		///
		/// The dispatch origin of this call must be _Signed_ and the signing account must be
		/// currently delegating.
		///
		/// Emits `Undelegated`.
		///
		/// # <weight>
		/// - O(1).
		/// # </weight>
		#[weight = SimpleDispatchInfo::FixedNormal(500_000)]
		fn undelegate(origin) {
			let who = ensure_signed(origin)?;
			Self::try_undelegate(who)?;
		}

		/// Clears all public proposals.
		///
		/// The dispatch origin of this call must be _Root_.
		///
		/// # <weight>
		/// - `O(1)`.
		/// - One DB clear.
		/// # </weight>
		#[weight = SimpleDispatchInfo::FixedNormal(10_000)]
		fn clear_public_proposals(origin) {
			ensure_root(origin)?;

			<PublicProps<T>>::kill();
		}

		/// Register the preimage for an upcoming proposal. This doesn't require the proposal to be
		/// in the dispatch queue but does require a deposit, returned once enacted.
		///
		/// The dispatch origin of this call must be _Signed_.
		///
		/// - `encoded_proposal`: The preimage of a proposal.
		///
		/// Emits `PreimageNoted`.
		///
		/// # <weight>
		/// - Dependent on the size of `encoded_proposal` but protected by a
		///   required deposit.
		/// # </weight>
		#[weight = SimpleDispatchInfo::FixedNormal(100_000)]
		fn note_preimage(origin, encoded_proposal: Vec<u8>) {
			let who = ensure_signed(origin)?;
			let proposal_hash = T::Hashing::hash(&encoded_proposal[..]);
			ensure!(!<Preimages<T>>::contains_key(&proposal_hash), Error::<T>::DuplicatePreimage);

			let deposit = <BalanceOf<T>>::from(encoded_proposal.len() as u32)
				.saturating_mul(T::PreimageByteDeposit::get());
			T::Currency::reserve(&who, deposit)?;

			let now = <frame_system::Module<T>>::block_number();
			<Preimages<T>>::insert(proposal_hash, (encoded_proposal, who.clone(), deposit, now));

			Self::deposit_event(RawEvent::PreimageNoted(proposal_hash, who, deposit));
		}

		/// Register the preimage for an upcoming proposal. This requires the proposal to be
		/// in the dispatch queue. No deposit is needed.
		///
		/// The dispatch origin of this call must be _Signed_.
		///
		/// - `encoded_proposal`: The preimage of a proposal.
		///
		/// Emits `PreimageNoted`.
		///
		/// # <weight>
		/// - Dependent on the size of `encoded_proposal`.
		/// # </weight>
		#[weight = SimpleDispatchInfo::FixedNormal(100_000)]
		fn note_imminent_preimage(origin, encoded_proposal: Vec<u8>) {
			let who = ensure_signed(origin)?;
			let proposal_hash = T::Hashing::hash(&encoded_proposal[..]);
			ensure!(!<Preimages<T>>::contains_key(&proposal_hash), Error::<T>::DuplicatePreimage);
			let queue = <DispatchQueue<T>>::get();
			ensure!(queue.iter().any(|item| &item.1 == &proposal_hash), Error::<T>::NotImminent);

			let now = <frame_system::Module<T>>::block_number();
			let free = <BalanceOf<T>>::zero();
			<Preimages<T>>::insert(proposal_hash, (encoded_proposal, who.clone(), free, now));

			Self::deposit_event(RawEvent::PreimageNoted(proposal_hash, who, free));
		}

		/// Remove an expired proposal preimage and collect the deposit.
		///
		/// The dispatch origin of this call must be _Signed_.
		///
		/// - `proposal_hash`: The preimage hash of a proposal.
		///
		/// This will only work after `VotingPeriod` blocks from the time that the preimage was
		/// noted, if it's the same account doing it. If it's a different account, then it'll only
		/// work an additional `EnactmentPeriod` later.
		///
		/// Emits `PreimageReaped`.
		///
		/// # <weight>
		/// - One DB clear.
		/// # </weight>
		#[weight = SimpleDispatchInfo::FixedNormal(10_000)]
		fn reap_preimage(origin, proposal_hash: T::Hash) {
			let who = ensure_signed(origin)?;

			let (_, old, deposit, then) = <Preimages<T>>::get(&proposal_hash)
				.ok_or(Error::<T>::PreimageMissing)?;
			let now = <frame_system::Module<T>>::block_number();
			let (voting, enactment) = (T::VotingPeriod::get(), T::EnactmentPeriod::get());
			let additional = if who == old { Zero::zero() } else { enactment };
			ensure!(now >= then + voting + additional, Error::<T>::TooEarly);

			let queue = <DispatchQueue<T>>::get();
			ensure!(!queue.iter().any(|item| &item.1 == &proposal_hash), Error::<T>::Imminent);

			let _ = T::Currency::repatriate_reserved(&old, &who, deposit, BalanceStatus::Free);
			<Preimages<T>>::remove(&proposal_hash);
			Self::deposit_event(RawEvent::PreimageReaped(proposal_hash, old, deposit, who));
		}

		/// Unlock tokens that have an expired lock.
		///
		/// The dispatch origin of this call must be _Signed_.
		///
		/// - `target`: The account to remove the lock on.
		///
		/// # <weight>
		/// - `O(1)`.
		/// # </weight>
		#[weight = SimpleDispatchInfo::FixedNormal(10_000)]
		fn unlock(origin, target: T::AccountId) {
			ensure_signed(origin)?;
			Self::update_lock(&target);
		}

		/// Become a proxy.
		///
		/// This must be called prior to a later `activate_proxy`.
		///
		/// Origin must be a Signed.
		///
		/// - `target`: The account whose votes will later be proxied.
		///
		/// `close_proxy` must be called before the account can be destroyed.
		///
		/// # <weight>
		/// - One extra DB entry.
		/// # </weight>
		#[weight = SimpleDispatchInfo::FixedNormal(100_000)]
		fn open_proxy(origin, target: T::AccountId) {
			let who = ensure_signed(origin)?;
			Proxy::<T>::mutate(&who, |a| {
				if a.is_none() {
					system::Module::<T>::inc_ref(&who);
				}
				*a = Some(ProxyState::Open(target));
			});
		}

		/// Remove a vote for a referendum.
		///
		/// If:
		/// - the referendum was cancelled, or
		/// - the referendum is ongoing, or
		/// - the referendum has ended such that
		///   - the vote of the account was in opposition to the result; or
		///   - there was no conviction to the account's vote; or
		///   - the account made a split vote
		/// ...then the vote is removed cleanly and a following call to `unlock` may result in more
		/// funds being available.
		///
		/// If, however, the referendum has ended and:
		/// - it finished corresponding to the vote of the account, and
		/// - the account made a standard vote with conviction, and
		/// - the lock period of the conviction is not over
		/// ...then the lock will be aggregated into the overall account's lock, which may involve
		/// *overlocking* (where the two locks are combined into a single lock that is the maximum
		/// of both the amount locked and the time is it locked for).
		///
		/// The dispatch origin of this call must be _Signed_, and the signer must have a vote
		/// registered for referendum `index`.
		///
		/// - `index`: The index of referendum of the vote to be removed.
		///
		/// # <weight>
		/// - `O(R + log R)` where R is the number of referenda that `target` has voted on.
		/// # </weight>
		#[weight = SimpleDispatchInfo::FixedNormal(10_000)]
		fn remove_vote(origin, index: ReferendumIndex) -> DispatchResult {
			let who = ensure_signed(origin)?;
			Self::try_remove_vote(&who, index, UnvoteScope::Any)
		}

		/// Remove a vote for a referendum.
		///
		/// If the `target` is equal to the signer, then this function is exactly equivalent to
		/// `remove_vote`. If not equal to the signer, then the vote must have expired,
		/// either because the referendum was cancelled, because the voter lost the referendum or
		/// because the conviction period is over.
		///
		/// The dispatch origin of this call must be _Signed_.
		///
		/// - `target`: The account of the vote to be removed; this account must have voted for
		///   referendum `index`.
		/// - `index`: The index of referendum of the vote to be removed.
		///
		/// # <weight>
		/// - `O(R + log R)` where R is the number of referenda that `target` has voted on.
		/// # </weight>
		#[weight = SimpleDispatchInfo::FixedNormal(10_000)]
		fn remove_other_vote(origin, target: T::AccountId, index: ReferendumIndex) -> DispatchResult {
			let who = ensure_signed(origin)?;
			let scope = if target == who { UnvoteScope::Any } else { UnvoteScope::OnlyExpired };
			Self::try_remove_vote(&target, index, scope)?;
			Ok(())
		}

		/// Delegate the voting power (with some given conviction) of a proxied account.
		///
		/// The balance delegated is locked for as long as it's delegated, and thereafter for the
		/// time appropriate for the conviction's lock period.
		///
		/// The dispatch origin of this call must be _Signed_, and the signing account must have
		/// been set as the proxy account for `target`.
		///
		/// - `target`: The account whole voting power shall be delegated and whose balance locked.
		///   This account must either:
		///   - be delegating already; or
		///   - have no voting activity (if there is, then it will need to be removed/consolidated
		///     through `reap_vote` or `unvote`).
		/// - `to`: The account whose voting the `target` account's voting power will follow.
		/// - `conviction`: The conviction that will be attached to the delegated votes. When the
		///   account is undelegated, the funds will be locked for the corresponding period.
		/// - `balance`: The amount of the account's balance to be used in delegating. This must
		///   not be more than the account's current balance.
		///
		/// Emits `Delegated`.
		///
		/// # <weight>
		/// # </weight>
		#[weight = SimpleDispatchInfo::FixedNormal(500_000)]
		pub fn proxy_delegate(origin,
			to: T::AccountId,
			conviction: Conviction,
			balance: BalanceOf<T>,
		) {
			let who = ensure_signed(origin)?;
			let target = Self::proxy(who).and_then(|a| a.as_active()).ok_or(Error::<T>::NotProxy)?;
			Self::try_delegate(target, to, conviction, balance)?;
		}

		/// Undelegate the voting power of a proxied account.
		///
		/// Tokens may be unlocked following once an amount of time consistent with the lock period
		/// of the conviction with which the delegation was issued.
		///
		/// The dispatch origin of this call must be _Signed_ and the signing account must be a
		/// proxy for some other account which is currently delegating.
		///
		/// Emits `Undelegated`.
		///
		/// # <weight>
		/// - O(1).
		/// # </weight>
		#[weight = SimpleDispatchInfo::FixedNormal(500_000)]
		fn proxy_undelegate(origin) {
			let who = ensure_signed(origin)?;
			let target = Self::proxy(who).and_then(|a| a.as_active()).ok_or(Error::<T>::NotProxy)?;
			Self::try_undelegate(target)?;
		}

		/// Remove a proxied vote for a referendum.
		///
		/// Exactly equivalent to `remove_vote` except that it operates on the account that the
		/// sender is a proxy for.
		///
		/// The dispatch origin of this call must be _Signed_ and the signing account must be a
		/// proxy for some other account which has a registered vote for the referendum of `index`.
		///
		/// - `index`: The index of referendum of the vote to be removed.
		///
		/// # <weight>
		/// - `O(R + log R)` where R is the number of referenda that `target` has voted on.
		/// # </weight>
		#[weight = SimpleDispatchInfo::FixedNormal(10_000)]
		fn proxy_remove_vote(origin, index: ReferendumIndex) -> DispatchResult {
			let who = ensure_signed(origin)?;
			let target = Self::proxy(who).and_then(|a| a.as_active()).ok_or(Error::<T>::NotProxy)?;
			Self::try_remove_vote(&target, index, UnvoteScope::Any)
		}
	}
}

impl<T: Trait> Module<T> {
	fn migrate() {
		use frame_support::{Twox64Concat, migration::{StorageKeyIterator, remove_storage_prefix}};
		remove_storage_prefix(b"Democracy", b"VotesOf", &[]);
		remove_storage_prefix(b"Democracy", b"VotersFor", &[]);
		remove_storage_prefix(b"Democracy", b"Delegations", &[]);
		for (who, (end, proposal_hash, threshold, delay))
			in StorageKeyIterator::<
				ReferendumIndex,
				(T::BlockNumber, T::Hash, VoteThreshold, T::BlockNumber),
				Twox64Concat,
			>::new(b"Democracy", b"ReferendumInfoOf").drain()
		{
			let status = ReferendumStatus {
				end, proposal_hash, threshold, delay, tally: Tally::default()
			};
			ReferendumInfoOf::<T>::insert(who, ReferendumInfo::Ongoing(status))
		}
	}

	// exposed immutables.

	/// Get the amount locked in support of `proposal`; `None` if proposal isn't a valid proposal
	/// index.
	pub fn backing_for(proposal: PropIndex) -> Option<BalanceOf<T>> {
		Self::deposit_of(proposal).map(|(d, l)| d * (l.len() as u32).into())
	}

	/// Get all referenda ready for tally at block `n`.
	pub fn maturing_referenda_at(
		n: T::BlockNumber
	) -> Vec<(ReferendumIndex, ReferendumStatus<T::BlockNumber, T::Hash, BalanceOf<T>>)> {
		let next = Self::lowest_unbaked();
		let last = Self::referendum_count();
		(next..last).into_iter()
			.map(|i| (i, Self::referendum_info(i)))
			.filter_map(|(i, maybe_info)| match maybe_info {
				Some(ReferendumInfo::Ongoing(status)) => Some((i, status)),
				_ => None,
			})
			.filter(|(_, status)| status.end == n)
			.collect()
	}

	// Exposed mutables.

	#[cfg(feature = "std")]
	pub fn force_proxy(stash: T::AccountId, proxy: T::AccountId) {
		Proxy::<T>::mutate(&proxy, |o| {
			if o.is_none() {
				system::Module::<T>::inc_ref(&proxy);
			}
			*o = Some(ProxyState::Active(stash))
		})
	}

	/// Start a referendum.
	pub fn internal_start_referendum(
		proposal_hash: T::Hash,
		threshold: VoteThreshold,
		delay: T::BlockNumber
	) -> ReferendumIndex {
		<Module<T>>::inject_referendum(
			<frame_system::Module<T>>::block_number() + T::VotingPeriod::get(),
			proposal_hash,
			threshold,
			delay
		)
	}

	/// Remove a referendum.
	/// *O(n)* where n is the number of referenda.
	pub fn internal_cancel_referendum(ref_index: ReferendumIndex) {
		Self::deposit_event(RawEvent::Cancelled(ref_index));
		ReferendumInfoOf::<T>::remove(ref_index);
	}

	// private.

	/// Ok if the given referendum is active, Err otherwise
	fn ensure_ongoing(r: ReferendumInfo<T::BlockNumber, T::Hash, BalanceOf<T>>)
		-> Result<ReferendumStatus<T::BlockNumber, T::Hash, BalanceOf<T>>, DispatchError>
	{
		match r {
			ReferendumInfo::Ongoing(s) => Ok(s),
			_ => Err(Error::<T>::ReferendumInvalid.into()),
		}
	}

	fn referendum_status(ref_index: ReferendumIndex)
		-> Result<ReferendumStatus<T::BlockNumber, T::Hash, BalanceOf<T>>, DispatchError>
	{
		let info = ReferendumInfoOf::<T>::get(ref_index)
			.ok_or(Error::<T>::ReferendumInvalid)?;
		Self::ensure_ongoing(info)
	}

	/// Actually enact a vote, if legit.
	fn try_vote(who: &T::AccountId, ref_index: ReferendumIndex, vote: AccountVote<BalanceOf<T>>) -> DispatchResult {
		let mut status = Self::referendum_status(ref_index)?;
		ensure!(vote.balance() <= T::Currency::free_balance(who), Error::<T>::InsufficientFunds);
		VotingOf::<T>::try_mutate(who, |voting| -> DispatchResult {
			if let Voting::Direct { ref mut votes, delegations, .. } = voting {
				match votes.binary_search_by_key(&ref_index, |i| i.0) {
					Ok(i) => {
						// Shouldn't be possible to fail, but we handle it gracefully.
						status.tally.remove(votes[i].1).ok_or(Error::<T>::Underflow)?;
						if let Some(approve) = votes[i].1.as_standard() {
							status.tally.reduce(approve, *delegations);
						}
						votes[i].1 = vote;
					}
					Err(i) => votes.insert(i, (ref_index, vote)),
				}
				// Shouldn't be possible to fail, but we handle it gracefully.
				status.tally.add(vote).ok_or(Error::<T>::Overflow)?;
				if let Some(approve) = vote.as_standard() {
					status.tally.increase(approve, *delegations);
				}
				Ok(())
			} else {
				Err(Error::<T>::AlreadyDelegating.into())
			}
		})?;
		// Extend the lock to `balance` (rather than setting it) since we don't know what other
		// votes are in place.
		T::Currency::extend_lock(
			DEMOCRACY_ID,
			who,
			vote.balance(),
			WithdrawReason::Transfer.into()
		);
		ReferendumInfoOf::<T>::insert(ref_index, ReferendumInfo::Ongoing(status));
		Ok(())
	}

	/// Remove the account's vote for the given referendum if possible. This is possible when:
	/// - The referendum has not finished.
	/// - The referendum has finished and the voter lost their direction.
	/// - The referendum has finished and the voter's lock period is up.
	///
	/// This will generally be combined with a call to `unlock`.
	fn try_remove_vote(who: &T::AccountId, ref_index: ReferendumIndex, scope: UnvoteScope) -> DispatchResult {
		let info = ReferendumInfoOf::<T>::get(ref_index);
		VotingOf::<T>::try_mutate(who, |voting| -> DispatchResult {
			if let Voting::Direct { ref mut votes, delegations, ref mut prior } = voting {
				let i = votes.binary_search_by_key(&ref_index, |i| i.0).map_err(|_| Error::<T>::NotVoter)?;
				match info {
					Some(ReferendumInfo::Ongoing(mut status)) => {
						ensure!(matches!(scope, UnvoteScope::Any), Error::<T>::NoPermission);
						// Shouldn't be possible to fail, but we handle it gracefully.
						status.tally.remove(votes[i].1).ok_or(Error::<T>::Underflow)?;
						if let Some(approve) = votes[i].1.as_standard() {
							status.tally.reduce(approve, *delegations);
						}
						ReferendumInfoOf::<T>::insert(ref_index, ReferendumInfo::Ongoing(status));
					}
					Some(ReferendumInfo::Finished{end, approved}) =>
						if let Some((lock_periods, balance)) = votes[i].1.locked_if(approved) {
							let unlock_at = end + T::EnactmentPeriod::get() * lock_periods.into();
							let now = system::Module::<T>::block_number();
							if now < unlock_at {
								ensure!(matches!(scope, UnvoteScope::Any), Error::<T>::NoPermission);
								prior.accumulate(unlock_at, balance)
							}
						},
					None => {}  // Referendum was cancelled.
				}
				votes.remove(i);
			}
			Ok(())
		})?;
		Ok(())
	}

	fn increase_upstream_delegation(who: &T::AccountId, amount: Delegations<BalanceOf<T>>) {
		VotingOf::<T>::mutate(who, |voting| match voting {
			Voting::Delegating { delegations, .. } =>
				// We don't support second level delegating, so we don't need to do anything more.
				*delegations = delegations.saturating_add(amount),
			Voting::Direct { votes, delegations, .. } => {
				*delegations = delegations.saturating_add(amount);
				for &(ref_index, account_vote) in votes.iter() {
					if let AccountVote::Standard { vote, .. } = account_vote {
						ReferendumInfoOf::<T>::mutate(ref_index, |maybe_info|
							if let Some(ReferendumInfo::Ongoing(ref mut status)) = maybe_info {
								status.tally.increase(vote.aye, amount);
							}
						);
					}
				}
			}
		})
	}

	fn reduce_upstream_delegation(who: &T::AccountId, amount: Delegations<BalanceOf<T>>) {
		VotingOf::<T>::mutate(who, |voting| match voting {
			Voting::Delegating { delegations, .. } =>
			// We don't support second level delegating, so we don't need to do anything more.
				*delegations = delegations.saturating_sub(amount),
			Voting::Direct { votes, delegations, .. } => {
				*delegations = delegations.saturating_sub(amount);
				for &(ref_index, account_vote) in votes.iter() {
					if let AccountVote::Standard { vote, .. } = account_vote {
						ReferendumInfoOf::<T>::mutate(ref_index, |maybe_info|
							if let Some(ReferendumInfo::Ongoing(ref mut status)) = maybe_info {
								status.tally.reduce(vote.aye, amount);
							}
						);
					}
				}
			}
		})
	}

	/// Attempt to delegate `balance` times `conviction` of voting power from `who` to `target`.
	fn try_delegate(
		who: T::AccountId,
		target: T::AccountId,
		conviction: Conviction,
		balance: BalanceOf<T>,
	) -> DispatchResult {
		ensure!(who != target, Error::<T>::Nonsense);
		ensure!(balance <= T::Currency::free_balance(&who), Error::<T>::InsufficientFunds);
		VotingOf::<T>::try_mutate(&who, |voting| -> DispatchResult {
			let mut old = Voting::Delegating {
				balance,
				target: target.clone(),
				conviction,
				delegations: Default::default(),
				prior: Default::default(),
			};
			sp_std::mem::swap(&mut old, voting);
			match old {
				Voting::Delegating { balance, target, conviction, delegations, prior, .. } => {
					// remove any delegation votes to our current target.
					Self::reduce_upstream_delegation(&target, conviction.votes(balance));
					voting.set_common(delegations, prior);
				}
				Voting::Direct { votes, delegations, prior } => {
					// here we just ensure that we're currently idling with no votes recorded.
					ensure!(votes.is_empty(), Error::<T>::VotesExist);
					voting.set_common(delegations, prior);
				}
			}
			Self::increase_upstream_delegation(&target, conviction.votes(balance));
			// Extend the lock to `balance` (rather than setting it) since we don't know what other
			// votes are in place.
			T::Currency::extend_lock(
				DEMOCRACY_ID,
				&who,
				balance,
				WithdrawReason::Transfer.into()
			);
			Ok(())
		})?;
		Self::deposit_event(Event::<T>::Delegated(who, target));
		Ok(())
	}

	/// Attempt to end the current delegation.
	fn try_undelegate(who: T::AccountId) -> DispatchResult {
		VotingOf::<T>::try_mutate(&who, |voting| -> DispatchResult {
			let mut old = Voting::default();
			sp_std::mem::swap(&mut old, voting);
			match old {
				Voting::Delegating {
					balance,
					target,
					conviction,
					delegations,
					mut prior,
				} => {
					// remove any delegation votes to our current target.
					Self::reduce_upstream_delegation(&target, conviction.votes(balance));
					let now = system::Module::<T>::block_number();
					let lock_periods = conviction.lock_periods().into();
					prior.accumulate(now + T::EnactmentPeriod::get() * lock_periods, balance);
					voting.set_common(delegations, prior);
				}
				Voting::Direct { .. } => {
					return Err(Error::<T>::NotDelegating.into())
				}
			}
			Ok(())
		})?;
		Self::deposit_event(Event::<T>::Undelegated(who));
		Ok(())
	}

<<<<<<< HEAD
	/// Start a referendum.  O(1).
=======
	/// Rejig the lock on an account. It will never get more stringent (since that would indicate
	/// a security hole) but may be reduced from what they are currently.
	fn update_lock(who: &T::AccountId) {
		let lock_needed = VotingOf::<T>::mutate(who, |voting| {
			voting.rejig(system::Module::<T>::block_number());
			voting.locked_balance()
		});
		if lock_needed.is_zero() {
			T::Currency::remove_lock(DEMOCRACY_ID, who);
		} else {
			T::Currency::set_lock(DEMOCRACY_ID, who, lock_needed, WithdrawReason::Transfer.into());
		}
	}

	/// Start a referendum
>>>>>>> b9ea236f
	fn inject_referendum(
		end: T::BlockNumber,
		proposal_hash: T::Hash,
		threshold: VoteThreshold,
		delay: T::BlockNumber,
	) -> ReferendumIndex {
		let ref_index = Self::referendum_count();
		ReferendumCount::put(ref_index + 1);
		let status = ReferendumStatus { end, proposal_hash, threshold, delay, tally: Default::default() };
		let item = ReferendumInfo::Ongoing(status);
		<ReferendumInfoOf<T>>::insert(ref_index, item);
		Self::deposit_event(RawEvent::Started(ref_index, threshold));
		ref_index
	}

<<<<<<< HEAD
	/// Remove all info on a referendum.
	/// *O(n)* where n is the number of referenda.
	fn clear_referendum(ref_index: ReferendumIndex) {
		<ReferendumInfoOf<T>>::remove(ref_index);

		LowestUnbaked::mutate(|i| if *i == ref_index {
			*i += 1;
			let end = ReferendumCount::get();
			while !Self::is_active_referendum(*i) && *i < end {
				*i += 1;
			}
		});
		<VotersFor<T>>::remove(ref_index);
		for v in Self::voters_for(ref_index) {
			<VoteOf<T>>::remove((ref_index, v));
		}
	}

=======
>>>>>>> b9ea236f
	/// Enact a proposal from a referendum.
	fn enact_proposal(proposal_hash: T::Hash, index: ReferendumIndex) -> DispatchResult {
		if let Some((encoded_proposal, who, amount, _)) = <Preimages<T>>::take(&proposal_hash) {
			if let Ok(proposal) = T::Proposal::decode(&mut &encoded_proposal[..]) {
				let _ = T::Currency::unreserve(&who, amount);
				Self::deposit_event(RawEvent::PreimageUsed(proposal_hash, who, amount));

				let ok = proposal.dispatch(frame_system::RawOrigin::Root.into()).is_ok();
				Self::deposit_event(RawEvent::Executed(index, ok));

				Ok(())
			} else {
				T::Slash::on_unbalanced(T::Currency::slash_reserved(&who, amount).0);
				Self::deposit_event(RawEvent::PreimageInvalid(proposal_hash, index));
				Err(Error::<T>::PreimageInvalid.into())
			}
		} else {
			Self::deposit_event(RawEvent::PreimageMissing(proposal_hash, index));
			Err(Error::<T>::PreimageMissing.into())
		}
	}

	/// Table the next waiting proposal for a vote.
	fn launch_next(now: T::BlockNumber) -> DispatchResult {
		if LastTabledWasExternal::take() {
			Self::launch_public(now).or_else(|_| Self::launch_external(now))
		} else {
			Self::launch_external(now).or_else(|_| Self::launch_public(now))
		}.map_err(|_| Error::<T>::NoneWaiting.into())
	}

	/// Table the waiting external proposal for a vote, if there is one.
	fn launch_external(now: T::BlockNumber) -> DispatchResult {
		if let Some((proposal, threshold)) = <NextExternal<T>>::take() {
			LastTabledWasExternal::put(true);
			Self::deposit_event(RawEvent::ExternalTabled);
			Self::inject_referendum(
				now + T::VotingPeriod::get(),
				proposal,
				threshold,
				T::EnactmentPeriod::get(),
			);
			Ok(())
		} else {
			Err(Error::<T>::NoneWaiting)?
		}
	}

	/// Table the waiting public proposal with the highest backing for a vote.
	fn launch_public(now: T::BlockNumber) -> DispatchResult {
		let mut public_props = Self::public_props();
		if let Some((winner_index, _)) = public_props.iter()
			.enumerate()
			.max_by_key(|x| Self::backing_for((x.1).0).unwrap_or_else(Zero::zero)
				/* ^^ defensive only: All current public proposals have an amount locked*/)
		{
			let (prop_index, proposal, _) = public_props.swap_remove(winner_index);
			<PublicProps<T>>::put(public_props);

			if let Some((deposit, depositors)) = <DepositOf<T>>::take(prop_index) {
				// refund depositors
				for d in &depositors {
					T::Currency::unreserve(d, deposit);
				}
				Self::deposit_event(RawEvent::Tabled(prop_index, deposit, depositors));
				Self::inject_referendum(
					now + T::VotingPeriod::get(),
					proposal,
					VoteThreshold::SuperMajorityApprove,
					T::EnactmentPeriod::get(),
				);
			}
			Ok(())
		} else {
			Err(Error::<T>::NoneWaiting)?
		}
	}

	/// O(voters) + O(referenda)
	fn bake_referendum(
		now: T::BlockNumber,
		index: ReferendumIndex,
		status: ReferendumStatus<T::BlockNumber, T::Hash, BalanceOf<T>>,
	) -> Result<bool, DispatchError> {
		let total_issuance = T::Currency::total_issuance();
		let approved = status.threshold.approved(status.tally, total_issuance);

		if approved {
			Self::deposit_event(RawEvent::Passed(index));
			if status.delay.is_zero() {
				let _ = Self::enact_proposal(status.proposal_hash, index);
			} else {
				let item = (now + status.delay, status.proposal_hash, index);
				<DispatchQueue<T>>::mutate(|queue| {
					let pos = queue.binary_search_by_key(&item.0, |x| x.0).unwrap_or_else(|e| e);
					queue.insert(pos, item);
				});
			}
		} else {
			Self::deposit_event(RawEvent::NotPassed(index));
		}

		Ok(approved)
	}

	/// Current era is ending; we should finish up any proposals.
	fn begin_block(now: T::BlockNumber) -> DispatchResult {
		// pick out another public referendum if it's time.
		if (now % T::LaunchPeriod::get()).is_zero() {
			// Errors come from the queue being empty. we don't really care about that, and even if
			// we did, there is nothing we can do here.
			let _ = Self::launch_next(now);
		}

		// tally up votes for any expiring referenda.
		for (index, info) in Self::maturing_referenda_at(now).into_iter() {
			let approved = Self::bake_referendum(now, index, info)?;
			ReferendumInfoOf::<T>::insert(index, ReferendumInfo::Finished { end: now, approved });
		}

		let queue = <DispatchQueue<T>>::get();
		let mut used = 0;
		// It's stored in order, so the earliest will always be at the start.
		for &(_, proposal_hash, index) in queue.iter().take_while(|x| x.0 == now) {
			let _ = Self::enact_proposal(proposal_hash.clone(), index);
			used += 1;
		}
		if used != 0 {
			<DispatchQueue<T>>::put(&queue[used..]);
		}
		Ok(())
	}
}<|MERGE_RESOLUTION|>--- conflicted
+++ resolved
@@ -1504,9 +1504,6 @@
 		Ok(())
 	}
 
-<<<<<<< HEAD
-	/// Start a referendum.  O(1).
-=======
 	/// Rejig the lock on an account. It will never get more stringent (since that would indicate
 	/// a security hole) but may be reduced from what they are currently.
 	fn update_lock(who: &T::AccountId) {
@@ -1521,8 +1518,7 @@
 		}
 	}
 
-	/// Start a referendum
->>>>>>> b9ea236f
+	/// Start a referendum. O(1).
 	fn inject_referendum(
 		end: T::BlockNumber,
 		proposal_hash: T::Hash,
@@ -1538,27 +1534,6 @@
 		ref_index
 	}
 
-<<<<<<< HEAD
-	/// Remove all info on a referendum.
-	/// *O(n)* where n is the number of referenda.
-	fn clear_referendum(ref_index: ReferendumIndex) {
-		<ReferendumInfoOf<T>>::remove(ref_index);
-
-		LowestUnbaked::mutate(|i| if *i == ref_index {
-			*i += 1;
-			let end = ReferendumCount::get();
-			while !Self::is_active_referendum(*i) && *i < end {
-				*i += 1;
-			}
-		});
-		<VotersFor<T>>::remove(ref_index);
-		for v in Self::voters_for(ref_index) {
-			<VoteOf<T>>::remove((ref_index, v));
-		}
-	}
-
-=======
->>>>>>> b9ea236f
 	/// Enact a proposal from a referendum.
 	fn enact_proposal(proposal_hash: T::Hash, index: ReferendumIndex) -> DispatchResult {
 		if let Some((encoded_proposal, who, amount, _)) = <Preimages<T>>::take(&proposal_hash) {
