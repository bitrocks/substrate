--- conflicted
+++ resolved
@@ -144,10 +144,7 @@
 		let timepoint = Utility::<T>::timepoint();
 		// Create the multi
 		Utility::<T>::as_multi(RawOrigin::Signed(caller.clone()).into(), s as u16, signatories.clone(), None, call.clone())?;
-<<<<<<< HEAD
 	}: _(RawOrigin::Signed(caller), s as u16, signatories, timepoint, call_hash) {}
-=======
-	}: _(RawOrigin::Signed(caller), s as u16, signatories, timepoint, call_hash)
 }
 
 #[cfg(test)]
@@ -169,5 +166,4 @@
 			assert_ok!(test_benchmark_cancel_as_multi::<Test>());
 		});
 	}
->>>>>>> b0efaa2c
 }