// Copyright 2020 Parity Technologies (UK) Ltd.
// This file is part of Substrate.

// Substrate is free software: you can redistribute it and/or modify
// it under the terms of the GNU General Public License as published by
// the Free Software Foundation, either version 3 of the License, or
// (at your option) any later version.

// Substrate is distributed in the hope that it will be useful,
// but WITHOUT ANY WARRANTY; without even the implied warranty of
// MERCHANTABILITY or FITNESS FOR A PARTICULAR PURPOSE.  See the
// GNU General Public License for more details.

// You should have received a copy of the GNU General Public License
// along with Substrate.  If not, see <http://www.gnu.org/licenses/>.

//! Identity pallet benchmarking.

#![cfg(feature = "runtime-benchmarks")]

use super::*;

use frame_system::RawOrigin;
use sp_io::hashing::blake2_256;
use frame_benchmarking::benchmarks;
use sp_runtime::traits::Bounded;

use crate::Module as Identity;

// The maximum number of identity registrars we will test.
const MAX_REGISTRARS: u32 = 50;

// Support Functions
fn account<T: Trait>(name: &'static str, index: u32) -> T::AccountId {
	let entropy = (name, index).using_encoded(blake2_256);
	T::AccountId::decode(&mut &entropy[..]).unwrap_or_default()
}

// Adds `r` registrars to the Identity Pallet. These registrars will have set fees and fields.
fn add_registrars<T: Trait>(r: u32) -> Result<(), &'static str> {
	for i in 0..r {
		let _ = T::Currency::make_free_balance_be(&account::<T>("registrar", i), BalanceOf::<T>::max_value());
		Identity::<T>::add_registrar(RawOrigin::Root.into(), account::<T>("registrar", i))?;
		Identity::<T>::set_fee(RawOrigin::Signed(account::<T>("registrar", i)).into(), i.into(), 10.into())?;
		let fields = IdentityFields(
			IdentityField::Display | IdentityField::Legal | IdentityField::Web | IdentityField::Riot
			| IdentityField::Email | IdentityField::PgpFingerprint | IdentityField::Image | IdentityField::Twitter
		);
		Identity::<T>::set_fields(RawOrigin::Signed(account::<T>("registrar", i)).into(), i.into(), fields)?;
	}

	assert_eq!(Registrars::<T>::get().len(), r as usize);
	Ok(())
}

// Adds `s` sub-accounts to the identity of `who`. Each wil have 32 bytes of raw data added to it.
// This additionally returns the vector of sub-accounts to it can be modified if needed.
fn add_sub_accounts<T: Trait>(who: &T::AccountId, s: u32) -> Result<Vec<(T::AccountId, Data)>, &'static str> {
	let mut subs = Vec::new();
	let who_origin = RawOrigin::Signed(who.clone());
	let data = Data::Raw(vec![0; 32]);

	for i in 0..s {
		let sub_account = account::<T>("sub", i);
		subs.push((sub_account, data.clone()));
	}

	// Set identity so `set_subs` does not fail.
	let _ = T::Currency::make_free_balance_be(&who, BalanceOf::<T>::max_value());
	let info = create_identity_info::<T>(1);
	Identity::<T>::set_identity(who_origin.clone().into(), info)?;

	Identity::<T>::set_subs(who_origin.into(), subs.clone())?;

	return Ok(subs)
}

// This creates an `IdentityInfo` object with `num_fields` extra fields.
// All data is pre-populated with some arbitrary bytes.
fn create_identity_info<T: Trait>(num_fields: u32) -> IdentityInfo {
	let data = Data::Raw(vec![0; 32]);

	let info = IdentityInfo {
		additional: vec![(data.clone(), data.clone()); num_fields as usize],
		display: data.clone(),
		legal: data.clone(),
		web: data.clone(),
		riot: data.clone(),
		email: data.clone(),
		pgp_fingerprint: Some([0; 20]),
		image: data.clone(),
		twitter: data.clone(),
	};

	return info
}

benchmarks! {
	// These are the common parameters along with their instancing.
	_ {
		let r in 1 .. MAX_REGISTRARS => add_registrars::<T>(r)?;
		let s in 1 .. T::MaxSubAccounts::get() => {
			// Give them s many sub accounts
			let caller = account::<T>("caller", 0);
			let _ = add_sub_accounts::<T>(&caller, s)?;
		};
		let x in 1 .. T::MaxAdditionalFields::get() => {
			// Create their main identity with x additional fields
			let info = create_identity_info::<T>(x);
			let caller = account::<T>("caller", 0);
			let caller_origin = <T as frame_system::Trait>::Origin::from(RawOrigin::Signed(caller));
			Identity::<T>::set_identity(caller_origin, info)?;
		};
	}

	add_registrar {
		let r in ...;
	}: _(RawOrigin::Root, account::<T>("registrar", r + 1)) {}

	set_identity {
		let r in ...;
		// This X doesn't affect the caller ID up front like with the others, so we don't use the
		// standard preparation.
		let x in _ .. _ => ();
		let caller = {
			// The target user
			let caller = account::<T>("caller", 0);
			let caller_lookup: <T::Lookup as StaticLookup>::Source = T::Lookup::unlookup(caller.clone());
			let caller_origin: <T as frame_system::Trait>::Origin = RawOrigin::Signed(caller.clone()).into();
			let _ = T::Currency::make_free_balance_be(&caller, BalanceOf::<T>::max_value());

			// Add an initial identity
			let initial_info = create_identity_info::<T>(1);
			Identity::<T>::set_identity(caller_origin.clone(), initial_info)?;

			// User requests judgement from all the registrars, and they approve
			for i in 0..r {
				Identity::<T>::request_judgement(caller_origin.clone(), i, 10.into())?;
				Identity::<T>::provide_judgement(
					RawOrigin::Signed(account::<T>("registrar", i)).into(),
					i,
					caller_lookup.clone(),
					Judgement::Reasonable
				)?;
			}
			caller
		};
	}: _(
		RawOrigin::Signed(caller),
		create_identity_info::<T>(x)
	) {}

	set_subs {
		let caller = account::<T>("caller", 0);

		// Give them s many sub accounts.
		let s in 1 .. T::MaxSubAccounts::get() - 1 => {
			let _ = add_sub_accounts::<T>(&caller, s)?;
		};

		let mut subs = Module::<T>::subs(&caller);

		// Create an s + 1 sub account.
		let data = Data::Raw(vec![0; 32]);
		subs.push((account::<T>("sub", s + 1), data));

	}: _(RawOrigin::Signed(caller), subs) {}

	clear_identity {
		let caller = account::<T>("caller", 0);
		let caller_origin = <T as frame_system::Trait>::Origin::from(RawOrigin::Signed(caller.clone()));
		let caller_lookup = <T::Lookup as StaticLookup>::unlookup(caller.clone());
		let _ = T::Currency::make_free_balance_be(&caller, BalanceOf::<T>::max_value());

		let r in ...;
		let s in ...;
		let x in ...;

		// User requests judgement from all the registrars, and they approve
		for i in 0..r {
			Identity::<T>::request_judgement(caller_origin.clone(), i, 10.into())?;
			Identity::<T>::provide_judgement(
				RawOrigin::Signed(account::<T>("registrar", i)).into(),
				i,
				caller_lookup.clone(),
				Judgement::Reasonable
			)?;
		}
	}: _(RawOrigin::Signed(caller)) {}

	request_judgement {
		let caller = account::<T>("caller", 0);
		let _ = T::Currency::make_free_balance_be(&caller, BalanceOf::<T>::max_value());

		let r in ...;
		let x in ...;
	}: _(RawOrigin::Signed(caller), r - 1, 10.into()) {}

	cancel_request {
		let caller = account::<T>("caller", 0);
		let caller_origin = <T as frame_system::Trait>::Origin::from(RawOrigin::Signed(caller.clone()));
		let _ = T::Currency::make_free_balance_be(&caller, BalanceOf::<T>::max_value());

		let r in ...;
		let x in ...;

		Identity::<T>::request_judgement(caller_origin, r - 1, 10.into())?;
	}: _(RawOrigin::Signed(caller), r - 1) {}

	set_fee {
		let caller = account::<T>("caller", 0);

		let r in ...;

		Identity::<T>::add_registrar(RawOrigin::Root.into(), caller.clone())?;
	}: _(RawOrigin::Signed(caller), r, 10.into()) {}

	set_account_id {
		let caller = account::<T>("caller", 0);
		let _ = T::Currency::make_free_balance_be(&caller, BalanceOf::<T>::max_value());

		let r in ...;

		Identity::<T>::add_registrar(RawOrigin::Root.into(), caller.clone())?;
	}: _(RawOrigin::Signed(caller), r, account::<T>("new", 0)) {}

	set_fields {
		let caller = account::<T>("caller", 0);
		let _ = T::Currency::make_free_balance_be(&caller, BalanceOf::<T>::max_value());

		let r in ...;

		Identity::<T>::add_registrar(RawOrigin::Root.into(), caller.clone())?;
		let fields = IdentityFields(
			IdentityField::Display | IdentityField::Legal | IdentityField::Web | IdentityField::Riot
			| IdentityField::Email | IdentityField::PgpFingerprint | IdentityField::Image | IdentityField::Twitter
		);
	}: _(RawOrigin::Signed(caller), r, fields) {}

	provide_judgement {
		// The user
		let user = account::<T>("user", r);
		let user_origin = <T as frame_system::Trait>::Origin::from(RawOrigin::Signed(user.clone()));
		let user_lookup = <T::Lookup as StaticLookup>::unlookup(user.clone());
		let _ = T::Currency::make_free_balance_be(&user, BalanceOf::<T>::max_value());

		let caller = account::<T>("caller", 0);
		let _ = T::Currency::make_free_balance_be(&caller, BalanceOf::<T>::max_value());

		let r in ...;
		// For this x, it's the user identity that gts the fields, not the caller.
		let x in _ .. _ => {
			let info = create_identity_info::<T>(x);
			Identity::<T>::set_identity(user_origin.clone(), info)?;
		};

		Identity::<T>::add_registrar(RawOrigin::Root.into(), caller.clone())?;
		Identity::<T>::request_judgement(user_origin.clone(), r, 10.into())?;
	}: _(RawOrigin::Signed(caller), r, user_lookup, Judgement::Reasonable) {}

	kill_identity {
		let caller = account::<T>("caller", 0);
		let caller_origin: <T as frame_system::Trait>::Origin = RawOrigin::Signed(caller.clone()).into();
		let caller_lookup: <T::Lookup as StaticLookup>::Source = T::Lookup::unlookup(caller.clone());
		let _ = T::Currency::make_free_balance_be(&caller, BalanceOf::<T>::max_value());

		let r in ...;
		let s in ...;
		let x in ...;

		// User requests judgement from all the registrars, and they approve
		for i in 0..r {
			Identity::<T>::request_judgement(caller_origin.clone(), i, 10.into())?;
			Identity::<T>::provide_judgement(
				RawOrigin::Signed(account::<T>("registrar", i)).into(),
				i,
				caller_lookup.clone(),
				Judgement::Reasonable
			)?;
		}
<<<<<<< HEAD
	}: _(RawOrigin::Root, caller_lookup) {}
=======
	}: _(RawOrigin::Root, caller_lookup)
}

#[cfg(test)]
mod tests {
	use super::*;
	use crate::tests::{new_test_ext, Test};
	use frame_support::assert_ok;

	#[test]
	fn test_benchmarks() {
		new_test_ext().execute_with(|| {
			assert_ok!(test_benchmark_add_registrar::<Test>());
			assert_ok!(test_benchmark_set_identity::<Test>());
			assert_ok!(test_benchmark_set_subs::<Test>());
			assert_ok!(test_benchmark_clear_identity::<Test>());
			assert_ok!(test_benchmark_request_judgement::<Test>());
			assert_ok!(test_benchmark_cancel_request::<Test>());
			assert_ok!(test_benchmark_set_fee::<Test>());
			assert_ok!(test_benchmark_set_account_id::<Test>());
			assert_ok!(test_benchmark_set_fields::<Test>());
			assert_ok!(test_benchmark_provide_judgement::<Test>());
			assert_ok!(test_benchmark_kill_identity::<Test>());
		});
	}
>>>>>>> b0efaa2c
}<|MERGE_RESOLUTION|>--- conflicted
+++ resolved
@@ -278,10 +278,7 @@
 				Judgement::Reasonable
 			)?;
 		}
-<<<<<<< HEAD
 	}: _(RawOrigin::Root, caller_lookup) {}
-=======
-	}: _(RawOrigin::Root, caller_lookup)
 }
 
 #[cfg(test)]
@@ -306,5 +303,4 @@
 			assert_ok!(test_benchmark_kill_identity::<Test>());
 		});
 	}
->>>>>>> b0efaa2c
 }