// Copyright 2017-2020 Parity Technologies (UK) Ltd.
// This file is part of Substrate.

// Substrate is free software: you can redistribute it and/or modify
// it under the terms of the GNU General Public License as published by
// the Free Software Foundation, either version 3 of the License, or
// (at your option) any later version.

// Substrate is distributed in the hope that it will be useful,
// but WITHOUT ANY WARRANTY; without even the implied warranty of
// MERCHANTABILITY or FITNESS FOR A PARTICULAR PURPOSE.  See the
// GNU General Public License for more details.

// You should have received a copy of the GNU General Public License
// along with Substrate.  If not, see <http://www.gnu.org/licenses/>.

//! GRANDPA Consensus module for runtime.
//!
//! This manages the GRANDPA authority set ready for the native code.
//! These authorities are only for GRANDPA finality, not for consensus overall.
//!
//! In the future, it will also handle misbehavior reports, and on-chain
//! finality notifications.
//!
//! For full integration with GRANDPA, the `GrandpaApi` should be implemented.
//! The necessary items are re-exported via the `fg_primitives` crate.

#![cfg_attr(not(feature = "std"), no_std)]

// re-export since this is necessary for `impl_apis` in runtime.
pub use sp_finality_grandpa as fg_primitives;

use sp_std::prelude::*;
use codec::{self as codec, Encode, Decode};
use frame_support::{decl_event, decl_storage, decl_module, decl_error, storage};
use sp_runtime::{
	DispatchResult, generic::{DigestItem, OpaqueDigestItemId}, traits::Zero, Perbill, PerThing,
};
use sp_staking::{
	SessionIndex,
	offence::{Offence, Kind},
};
use fg_primitives::{
	GRANDPA_AUTHORITIES_KEY, GRANDPA_ENGINE_ID, ScheduledChange, ConsensusLog, SetId, RoundNumber,
};
pub use fg_primitives::{AuthorityId, AuthorityList, AuthorityWeight, VersionedAuthorityList};
use frame_system::{self as system, ensure_signed, DigestOf};

mod mock;
mod tests;

pub trait Trait: frame_system::Trait {
	/// The event type of this module.
	type Event: From<Event> + Into<<Self as frame_system::Trait>::Event>;
}

/// A stored pending change, old format.
// TODO: remove shim
// https://github.com/paritytech/substrate/issues/1614
#[derive(Encode, Decode)]
pub struct OldStoredPendingChange<N> {
	/// The block number this was scheduled at.
	pub scheduled_at: N,
	/// The delay in blocks until it will be applied.
	pub delay: N,
	/// The next authority set.
	pub next_authorities: AuthorityList,
}

/// A stored pending change.
#[derive(Encode)]
pub struct StoredPendingChange<N> {
	/// The block number this was scheduled at.
	pub scheduled_at: N,
	/// The delay in blocks until it will be applied.
	pub delay: N,
	/// The next authority set.
	pub next_authorities: AuthorityList,
	/// If defined it means the change was forced and the given block number
	/// indicates the median last finalized block when the change was signaled.
	pub forced: Option<N>,
}

impl<N: Decode> Decode for StoredPendingChange<N> {
	fn decode<I: codec::Input>(value: &mut I) -> core::result::Result<Self, codec::Error> {
		let old = OldStoredPendingChange::decode(value)?;
		let forced = <Option<N>>::decode(value).unwrap_or(None);

		Ok(StoredPendingChange {
			scheduled_at: old.scheduled_at,
			delay: old.delay,
			next_authorities: old.next_authorities,
			forced,
		})
	}
}

/// Current state of the GRANDPA authority set. State transitions must happen in
/// the same order of states defined below, e.g. `Paused` implies a prior
/// `PendingPause`.
#[derive(Decode, Encode)]
#[cfg_attr(test, derive(Debug, PartialEq))]
pub enum StoredState<N> {
	/// The current authority set is live, and GRANDPA is enabled.
	Live,
	/// There is a pending pause event which will be enacted at the given block
	/// height.
	PendingPause {
		/// Block at which the intention to pause was scheduled.
		scheduled_at: N,
		/// Number of blocks after which the change will be enacted.
		delay: N
	},
	/// The current GRANDPA authority set is paused.
	Paused,
	/// There is a pending resume event which will be enacted at the given block
	/// height.
	PendingResume {
		/// Block at which the intention to resume was scheduled.
		scheduled_at: N,
		/// Number of blocks after which the change will be enacted.
		delay: N,
	},
}

decl_event! {
	pub enum Event {
		/// New authority set has been applied.
		NewAuthorities(AuthorityList),
		/// Current authority set has been paused.
		Paused,
		/// Current authority set has been resumed.
		Resumed,
	}
}

decl_error! {
	pub enum Error for Module<T: Trait> {
		/// Attempt to signal GRANDPA pause when the authority set isn't live
		/// (either paused or already pending pause).
		PauseFailed,
		/// Attempt to signal GRANDPA resume when the authority set isn't paused
		/// (either live or already pending resume).
		ResumeFailed,
		/// Attempt to signal GRANDPA change with one already pending.
		ChangePending,
		/// Cannot signal forced change so soon after last.
		TooSoon,
	}
}

decl_storage! {
	trait Store for Module<T: Trait> as GrandpaFinality {
		/// State of the current authority set.
		State get(fn state): StoredState<T::BlockNumber> = StoredState::Live;

		/// Pending change: (signaled at, scheduled change).
		PendingChange: Option<StoredPendingChange<T::BlockNumber>>;

		/// next block number where we can force a change.
		NextForced get(fn next_forced): Option<T::BlockNumber>;

		/// `true` if we are currently stalled.
		Stalled get(fn stalled): Option<(T::BlockNumber, T::BlockNumber)>;

		/// The number of changes (both in terms of keys and underlying economic responsibilities)
		/// in the "set" of Grandpa validators from genesis.
		CurrentSetId get(fn current_set_id) build(|_| fg_primitives::SetId::default()): SetId;

		/// A mapping from grandpa set ID to the index of the *most recent* session for which its
		/// members were responsible.
		SetIdSession get(fn session_for_set): map hasher(twox_64_concat) SetId => Option<SessionIndex>;
	}
	add_extra_genesis {
		config(authorities): AuthorityList;
		build(|config| Module::<T>::initialize_authorities(&config.authorities))
	}
}

decl_module! {
	pub struct Module<T: Trait> for enum Call where origin: T::Origin {
		type Error = Error<T>;

		fn deposit_event() = default;

		/// Report some misbehavior.
		///
		/// O(1).
		fn report_misbehavior(origin, _report: Vec<u8>) {
			ensure_signed(origin)?;
			// FIXME: https://github.com/paritytech/substrate/issues/1112
		}

<<<<<<< HEAD
		fn on_initialize() {
			#[cfg(feature = "migrate-authorities")]
			Self::migrate_authorities();
		}

		/// O(authorities)?
=======
>>>>>>> b9ea236f
		fn on_finalize(block_number: T::BlockNumber) {
			// check for scheduled pending authority set changes
			if let Some(pending_change) = <PendingChange<T>>::get() {
				// emit signal if we're at the block that scheduled the change
				if block_number == pending_change.scheduled_at {
					if let Some(median) = pending_change.forced {
						Self::deposit_log(ConsensusLog::ForcedChange(
							median,
							ScheduledChange {
								delay: pending_change.delay,
								next_authorities: pending_change.next_authorities.clone(),
							}
						))
					} else {
						Self::deposit_log(ConsensusLog::ScheduledChange(
							ScheduledChange{
								delay: pending_change.delay,
								next_authorities: pending_change.next_authorities.clone(),
							}
						));
					}
				}

				// enact the change if we've reached the enacting block
				if block_number == pending_change.scheduled_at + pending_change.delay {
					Self::set_grandpa_authorities(&pending_change.next_authorities);
					Self::deposit_event(
						Event::NewAuthorities(pending_change.next_authorities)
					);
					<PendingChange<T>>::kill();
				}
			}

			// check for scheduled pending state changes
			match <State<T>>::get() {
				StoredState::PendingPause { scheduled_at, delay } => {
					// signal change to pause
					if block_number == scheduled_at {
						Self::deposit_log(ConsensusLog::Pause(delay));
					}

					// enact change to paused state
					if block_number == scheduled_at + delay {
						<State<T>>::put(StoredState::Paused);
						Self::deposit_event(Event::Paused);
					}
				},
				StoredState::PendingResume { scheduled_at, delay } => {
					// signal change to resume
					if block_number == scheduled_at {
						Self::deposit_log(ConsensusLog::Resume(delay));
					}

					// enact change to live state
					if block_number == scheduled_at + delay {
						<State<T>>::put(StoredState::Live);
						Self::deposit_event(Event::Resumed);
					}
				},
				_ => {},
			}
		}
	}
}

impl<T: Trait> Module<T> {
	/// Get the current set of authorities, along with their respective weights.
	pub fn grandpa_authorities() -> AuthorityList {
		storage::unhashed::get_or_default::<VersionedAuthorityList>(GRANDPA_AUTHORITIES_KEY).into()
	}

	/// Set the current set of authorities, along with their respective weights.
	fn set_grandpa_authorities(authorities: &AuthorityList) {
		storage::unhashed::put(
			GRANDPA_AUTHORITIES_KEY,
			&VersionedAuthorityList::from(authorities),
		);
	}

	/// Schedule GRANDPA to pause starting in the given number of blocks.
	/// Cannot be done when already paused.
	pub fn schedule_pause(in_blocks: T::BlockNumber) -> DispatchResult {
		if let StoredState::Live = <State<T>>::get() {
			let scheduled_at = <frame_system::Module<T>>::block_number();
			<State<T>>::put(StoredState::PendingPause {
				delay: in_blocks,
				scheduled_at,
			});

			Ok(())
		} else {
			Err(Error::<T>::PauseFailed)?
		}
	}

	/// Schedule a resume of GRANDPA after pausing.
	pub fn schedule_resume(in_blocks: T::BlockNumber) -> DispatchResult {
		if let StoredState::Paused = <State<T>>::get() {
			let scheduled_at = <frame_system::Module<T>>::block_number();
			<State<T>>::put(StoredState::PendingResume {
				delay: in_blocks,
				scheduled_at,
			});

			Ok(())
		} else {
			Err(Error::<T>::ResumeFailed)?
		}
	}

	/// Schedule a change in the authorities.
	///
	/// The change will be applied at the end of execution of the block
	/// `in_blocks` after the current block. This value may be 0, in which
	/// case the change is applied at the end of the current block.
	///
	/// If the `forced` parameter is defined, this indicates that the current
	/// set has been synchronously determined to be offline and that after
	/// `in_blocks` the given change should be applied. The given block number
	/// indicates the median last finalized block number and it should be used
	/// as the canon block when starting the new grandpa voter.
	///
	/// No change should be signaled while any change is pending. Returns
	/// an error if a change is already pending.
	pub fn schedule_change(
		next_authorities: AuthorityList,
		in_blocks: T::BlockNumber,
		forced: Option<T::BlockNumber>,
	) -> DispatchResult {
		if !<PendingChange<T>>::exists() {
			let scheduled_at = <frame_system::Module<T>>::block_number();

			if let Some(_) = forced {
				if Self::next_forced().map_or(false, |next| next > scheduled_at) {
					Err(Error::<T>::TooSoon)?
				}

				// only allow the next forced change when twice the window has passed since
				// this one.
				<NextForced<T>>::put(scheduled_at + in_blocks * 2.into());
			}

			<PendingChange<T>>::put(StoredPendingChange {
				delay: in_blocks,
				scheduled_at,
				next_authorities,
				forced,
			});

			Ok(())
		} else {
			Err(Error::<T>::ChangePending)?
		}
	}

	/// Deposit one of this module's logs.
	fn deposit_log(log: ConsensusLog<T::BlockNumber>) {
		let log: DigestItem<T::Hash> = DigestItem::Consensus(GRANDPA_ENGINE_ID, log.encode());
		<frame_system::Module<T>>::deposit_log(log.into());
	}

	fn initialize_authorities(authorities: &AuthorityList) {
		if !authorities.is_empty() {
			assert!(
				Self::grandpa_authorities().is_empty(),
				"Authorities are already initialized!"
			);
			Self::set_grandpa_authorities(authorities);
		}
	}
<<<<<<< HEAD

	#[cfg(feature = "migrate-authorities")]
	/// O(authorities)?
	fn migrate_authorities() {
		if Authorities::exists() {
			Self::set_grandpa_authorities(&Authorities::take());
		}
	}
=======
>>>>>>> b9ea236f
}

impl<T: Trait> Module<T> {
	/// Attempt to extract a GRANDPA log from a generic digest.
	pub fn grandpa_log(digest: &DigestOf<T>) -> Option<ConsensusLog<T::BlockNumber>> {
		let id = OpaqueDigestItemId::Consensus(&GRANDPA_ENGINE_ID);
		digest.convert_first(|l| l.try_to::<ConsensusLog<T::BlockNumber>>(id))
	}

	/// Attempt to extract a pending set-change signal from a digest.
	pub fn pending_change(digest: &DigestOf<T>)
		-> Option<ScheduledChange<T::BlockNumber>>
	{
		Self::grandpa_log(digest).and_then(|signal| signal.try_into_change())
	}

	/// Attempt to extract a forced set-change signal from a digest.
	pub fn forced_change(digest: &DigestOf<T>)
		-> Option<(T::BlockNumber, ScheduledChange<T::BlockNumber>)>
	{
		Self::grandpa_log(digest).and_then(|signal| signal.try_into_forced_change())
	}

	/// Attempt to extract a pause signal from a digest.
	pub fn pending_pause(digest: &DigestOf<T>)
		-> Option<T::BlockNumber>
	{
		Self::grandpa_log(digest).and_then(|signal| signal.try_into_pause())
	}

	/// Attempt to extract a resume signal from a digest.
	pub fn pending_resume(digest: &DigestOf<T>)
		-> Option<T::BlockNumber>
	{
		Self::grandpa_log(digest).and_then(|signal| signal.try_into_resume())
	}
}

impl<T: Trait> sp_runtime::BoundToRuntimeAppPublic for Module<T> {
	type Public = AuthorityId;
}

impl<T: Trait> pallet_session::OneSessionHandler<T::AccountId> for Module<T>
	where T: pallet_session::Trait
{
	type Key = AuthorityId;

	fn on_genesis_session<'a, I: 'a>(validators: I)
		where I: Iterator<Item=(&'a T::AccountId, AuthorityId)>
	{
		let authorities = validators.map(|(_, k)| (k, 1)).collect::<Vec<_>>();
		Self::initialize_authorities(&authorities);
	}

	fn on_new_session<'a, I: 'a>(changed: bool, validators: I, _queued_validators: I)
		where I: Iterator<Item=(&'a T::AccountId, AuthorityId)>
	{
		// Always issue a change if `session` says that the validators have changed.
		// Even if their session keys are the same as before, the underlying economic
		// identities have changed.
		let current_set_id = if changed {
			let next_authorities = validators.map(|(_, k)| (k, 1)).collect::<Vec<_>>();
			if let Some((further_wait, median)) = <Stalled<T>>::take() {
				let _ = Self::schedule_change(next_authorities, further_wait, Some(median));
			} else {
				let _ = Self::schedule_change(next_authorities, Zero::zero(), None);
			}
			CurrentSetId::mutate(|s| { *s += 1; *s })
		} else {
			// nothing's changed, neither economic conditions nor session keys. update the pointer
			// of the current set.
			Self::current_set_id()
		};

		// if we didn't issue a change, we update the mapping to note that the current
		// set corresponds to the latest equivalent session (i.e. now).
		let session_index = <pallet_session::Module<T>>::current_index();
		SetIdSession::insert(current_set_id, &session_index);
	}

	fn on_disabled(i: usize) {
		Self::deposit_log(ConsensusLog::OnDisabled(i as u64))
	}
}

impl<T: Trait> pallet_finality_tracker::OnFinalizationStalled<T::BlockNumber> for Module<T> {
	fn on_stalled(further_wait: T::BlockNumber, median: T::BlockNumber) {
		// when we record old authority sets, we can use `pallet_finality_tracker::median`
		// to figure out _who_ failed. until then, we can't meaningfully guard
		// against `next == last` the way that normal session changes do.
		<Stalled<T>>::put((further_wait, median));
	}
}

/// A round number and set id which point on the time of an offence.
#[derive(Copy, Clone, PartialOrd, Ord, Eq, PartialEq, Encode, Decode)]
struct GrandpaTimeSlot {
	// The order of these matters for `derive(Ord)`.
	set_id: SetId,
	round: RoundNumber,
}

// TODO [slashing]: Integrate this.
/// A grandpa equivocation offence report.
struct GrandpaEquivocationOffence<FullIdentification> {
	/// Time slot at which this incident happened.
	time_slot: GrandpaTimeSlot,
	/// The session index in which the incident happened.
	session_index: SessionIndex,
	/// The size of the validator set at the time of the offence.
	validator_set_count: u32,
	/// The authority which produced this equivocation.
	offender: FullIdentification,
}

impl<FullIdentification: Clone> Offence<FullIdentification> for GrandpaEquivocationOffence<FullIdentification> {
	const ID: Kind = *b"grandpa:equivoca";
	type TimeSlot = GrandpaTimeSlot;

	fn offenders(&self) -> Vec<FullIdentification> {
		vec![self.offender.clone()]
	}

	fn session_index(&self) -> SessionIndex {
		self.session_index
	}

	fn validator_set_count(&self) -> u32 {
		self.validator_set_count
	}

	fn time_slot(&self) -> Self::TimeSlot {
		self.time_slot
	}

	fn slash_fraction(
		offenders_count: u32,
		validator_set_count: u32,
	) -> Perbill {
		// the formula is min((3k / n)^2, 1)
		let x = Perbill::from_rational_approximation(3 * offenders_count, validator_set_count);
		// _ ^ 2
		x.square()
	}
}<|MERGE_RESOLUTION|>--- conflicted
+++ resolved
@@ -191,15 +191,7 @@
 			// FIXME: https://github.com/paritytech/substrate/issues/1112
 		}
 
-<<<<<<< HEAD
-		fn on_initialize() {
-			#[cfg(feature = "migrate-authorities")]
-			Self::migrate_authorities();
-		}
-
 		/// O(authorities)?
-=======
->>>>>>> b9ea236f
 		fn on_finalize(block_number: T::BlockNumber) {
 			// check for scheduled pending authority set changes
 			if let Some(pending_change) = <PendingChange<T>>::get() {
@@ -370,17 +362,6 @@
 			Self::set_grandpa_authorities(authorities);
 		}
 	}
-<<<<<<< HEAD
-
-	#[cfg(feature = "migrate-authorities")]
-	/// O(authorities)?
-	fn migrate_authorities() {
-		if Authorities::exists() {
-			Self::set_grandpa_authorities(&Authorities::take());
-		}
-	}
-=======
->>>>>>> b9ea236f
 }
 
 impl<T: Trait> Module<T> {
