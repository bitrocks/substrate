// Copyright 2017-2020 Parity Technologies (UK) Ltd.
// This file is part of Substrate.

// Substrate is free software: you can redistribute it and/or modify
// it under the terms of the GNU General Public License as published by
// the Free Software Foundation, either version 3 of the License, or
// (at your option) any later version.

// Substrate is distributed in the hope that it will be useful,
// but WITHOUT ANY WARRANTY; without even the implied warranty of
// MERCHANTABILITY or FITNESS FOR A PARTICULAR PURPOSE.  See the
// GNU General Public License for more details.

// You should have received a copy of the GNU General Public License
// along with Substrate.  If not, see <http://www.gnu.org/licenses/>.

// TODO TODO:
// * migration
// * upgrade test
// * new test
//! # Staking Module
//!
//! The Staking module is used to manage funds at stake by network maintainers.
//!
//! - [`staking::Trait`](./trait.Trait.html)
//! - [`Call`](./enum.Call.html)
//! - [`Module`](./struct.Module.html)
//!
//! ## Overview
//!
//! The Staking module is the means by which a set of network maintainers (known as _authorities_
//! in some contexts and _validators_ in others) are chosen based upon those who voluntarily place
//! funds under deposit. Under deposit, those funds are rewarded under normal operation but are
//! held at pain of _slash_ (expropriation) should the staked maintainer be found not to be
//! discharging its duties properly.
//!
//! ### Terminology
//! <!-- Original author of paragraph: @gavofyork -->
//!
//! - Staking: The process of locking up funds for some time, placing them at risk of slashing
//! (loss) in order to become a rewarded maintainer of the network.
//! - Validating: The process of running a node to actively maintain the network, either by
//! producing blocks or guaranteeing finality of the chain.
//! - Nominating: The process of placing staked funds behind one or more validators in order to
//! share in any reward, and punishment, they take.
//! - Stash account: The account holding an owner's funds used for staking.
//! - Controller account: The account that controls an owner's funds for staking.
//! - Era: A (whole) number of sessions, which is the period that the validator set (and each
//! validator's active nominator set) is recalculated and where rewards are paid out.
//! - Slash: The punishment of a staker by reducing its funds.
//!
//! ### Goals
//! <!-- Original author of paragraph: @gavofyork -->
//!
//! The staking system in Substrate NPoS is designed to make the following possible:
//!
//! - Stake funds that are controlled by a cold wallet.
//! - Withdraw some, or deposit more, funds without interrupting the role of an entity.
//! - Switch between roles (nominator, validator, idle) with minimal overhead.
//!
//! ### Scenarios
//!
//! #### Staking
//!
//! Almost any interaction with the Staking module requires a process of _**bonding**_ (also known
//! as being a _staker_). To become *bonded*, a fund-holding account known as the _stash account_,
//! which holds some or all of the funds that become frozen in place as part of the staking process,
//! is paired with an active **controller** account, which issues instructions on how they shall be
//! used.
//!
//! An account pair can become bonded using the [`bond`](./enum.Call.html#variant.bond) call.
//!
//! Stash accounts can change their associated controller using the
//! [`set_controller`](./enum.Call.html#variant.set_controller) call.
//!
//! There are three possible roles that any staked account pair can be in: `Validator`, `Nominator`
//! and `Idle` (defined in [`StakerStatus`](./enum.StakerStatus.html)). There are three
//! corresponding instructions to change between roles, namely:
//! [`validate`](./enum.Call.html#variant.validate), [`nominate`](./enum.Call.html#variant.nominate),
//! and [`chill`](./enum.Call.html#variant.chill).
//!
//! #### Validating
//!
//! A **validator** takes the role of either validating blocks or ensuring their finality,
//! maintaining the veracity of the network. A validator should avoid both any sort of malicious
//! misbehavior and going offline. Bonded accounts that state interest in being a validator do NOT
//! get immediately chosen as a validator. Instead, they are declared as a _candidate_ and they
//! _might_ get elected at the _next era_ as a validator. The result of the election is determined
//! by nominators and their votes.
//!
//! An account can become a validator candidate via the
//! [`validate`](./enum.Call.html#variant.validate) call.
//!
//! #### Nomination
//!
//! A **nominator** does not take any _direct_ role in maintaining the network, instead, it votes on
//! a set of validators  to be elected. Once interest in nomination is stated by an account, it
//! takes effect at the next election round. The funds in the nominator's stash account indicate the
//! _weight_ of its vote. Both the rewards and any punishment that a validator earns are shared
//! between the validator and its nominators. This rule incentivizes the nominators to NOT vote for
//! the misbehaving/offline validators as much as possible, simply because the nominators will also
//! lose funds if they vote poorly.
//!
//! An account can become a nominator via the [`nominate`](enum.Call.html#variant.nominate) call.
//!
//! #### Rewards and Slash
//!
//! The **reward and slashing** procedure is the core of the Staking module, attempting to _embrace
//! valid behavior_ while _punishing any misbehavior or lack of availability_.
//!
//! Slashing can occur at any point in time, once misbehavior is reported. Once slashing is
//! determined, a value is deducted from the balance of the validator and all the nominators who
//! voted for this validator (values are deducted from the _stash_ account of the slashed entity).
//!
//! Slashing logic is further described in the documentation of the `slashing` module.
//!
//! Similar to slashing, rewards are also shared among a validator and its associated nominators.
//! Yet, the reward funds are not always transferred to the stash account and can be configured.
//! See [Reward Calculation](#reward-calculation) for more details.
//!
//! #### Chilling
//!
//! Finally, any of the roles above can choose to step back temporarily and just chill for a while.
//! This means that if they are a nominator, they will not be considered as voters anymore and if
//! they are validators, they will no longer be a candidate for the next election.
//!
//! An account can step back via the [`chill`](enum.Call.html#variant.chill) call.
//!
//! ## Interface
//!
//! ### Dispatchable Functions
//!
//! The dispatchable functions of the Staking module enable the steps needed for entities to accept
//! and change their role, alongside some helper functions to get/set the metadata of the module.
//!
//! ### Public Functions
//!
//! The Staking module contains many public storage items and (im)mutable functions.
//!
//! ## Usage
//!
//! ### Example: Rewarding a validator by id.
//!
//! ```
//! use frame_support::{decl_module, dispatch};
//! use frame_system::{self as system, ensure_signed};
//! use pallet_staking::{self as staking};
//!
//! pub trait Trait: staking::Trait {}
//!
//! decl_module! {
//! 	pub struct Module<T: Trait> for enum Call where origin: T::Origin {
//!			/// Reward a validator.
//! 		pub fn reward_myself(origin) -> dispatch::DispatchResult {
//! 			let reported = ensure_signed(origin)?;
//! 			<staking::Module<T>>::reward_by_ids(vec![(reported, 10)]);
//! 			Ok(())
//! 		}
//! 	}
//! }
//! # fn main() { }
//! ```
//!
//! ## Implementation Details
//!
//! ### Slot Stake
//!
//! The term [`SlotStake`](./struct.Module.html#method.slot_stake) will be used throughout this
//! section. It refers to a value calculated at the end of each era, containing the _minimum value
//! at stake among all validators._ Note that a validator's value at stake might be a combination
//! of the validator's own stake and the votes it received. See [`Exposure`](./struct.Exposure.html)
//! for more details.
//!
//! ### Reward Calculation
//!
//! Validators and nominators are rewarded at the end of each era. The total reward of an era is
//! calculated using the era duration and the staking rate (the total amount of tokens staked by
//! nominators and validators, divided by the total token supply). It aims to incentivise toward a
//! defined staking rate. The full specification can be found
//! [here](https://research.web3.foundation/en/latest/polkadot/Token%20Economics.html#inflation-model).
//!
//! Total reward is split among validators and their nominators depending on the number of points
//! they received during the era. Points are added to a validator using
//! [`reward_by_ids`](./enum.Call.html#variant.reward_by_ids) or
//! [`reward_by_indices`](./enum.Call.html#variant.reward_by_indices).
//!
//! [`Module`](./struct.Module.html) implements
//! [`pallet_authorship::EventHandler`](../pallet_authorship/trait.EventHandler.html) to add reward points
//! to block producer and block producer of referenced uncles.
//!
//! The validator and its nominator split their reward as following:
//!
//! The validator can declare an amount, named
//! [`commission`](./struct.ValidatorPrefs.html#structfield.commission), that does not
//! get shared with the nominators at each reward payout through its
//! [`ValidatorPrefs`](./struct.ValidatorPrefs.html). This value gets deducted from the total reward
//! that is paid to the validator and its nominators. The remaining portion is split among the
//! validator and all of the nominators that nominated the validator, proportional to the value
//! staked behind this validator (_i.e._ dividing the
//! [`own`](./struct.Exposure.html#structfield.own) or
//! [`others`](./struct.Exposure.html#structfield.others) by
//! [`total`](./struct.Exposure.html#structfield.total) in [`Exposure`](./struct.Exposure.html)).
//!
//! All entities who receive a reward have the option to choose their reward destination
//! through the [`Payee`](./struct.Payee.html) storage item (see
//! [`set_payee`](enum.Call.html#variant.set_payee)), to be one of the following:
//!
//! - Controller account, (obviously) not increasing the staked value.
//! - Stash account, not increasing the staked value.
//! - Stash account, also increasing the staked value.
//!
//! ### Additional Fund Management Operations
//!
//! Any funds already placed into stash can be the target of the following operations:
//!
//! The controller account can free a portion (or all) of the funds using the
//! [`unbond`](enum.Call.html#variant.unbond) call. Note that the funds are not immediately
//! accessible. Instead, a duration denoted by [`BondingDuration`](./struct.BondingDuration.html)
//! (in number of eras) must pass until the funds can actually be removed. Once the
//! `BondingDuration` is over, the [`withdraw_unbonded`](./enum.Call.html#variant.withdraw_unbonded)
//! call can be used to actually withdraw the funds.
//!
//! Note that there is a limitation to the number of fund-chunks that can be scheduled to be
//! unlocked in the future via [`unbond`](enum.Call.html#variant.unbond). In case this maximum
//! (`MAX_UNLOCKING_CHUNKS`) is reached, the bonded account _must_ first wait until a successful
//! call to `withdraw_unbonded` to remove some of the chunks.
//!
//! ### Election Algorithm
//!
//! The current election algorithm is implemented based on Phragmén.
//! The reference implementation can be found
//! [here](https://github.com/w3f/consensus/tree/master/NPoS).
//!
//! The election algorithm, aside from electing the validators with the most stake value and votes,
//! tries to divide the nominator votes among candidates in an equal manner. To further assure this,
//! an optional post-processing can be applied that iteratively normalizes the nominator staked
//! values until the total difference among votes of a particular nominator are less than a
//! threshold.
//!
//! ## GenesisConfig
//!
//! The Staking module depends on the [`GenesisConfig`](./struct.GenesisConfig.html).
//!
//! ## Related Modules
//!
//! - [Balances](../pallet_balances/index.html): Used to manage values at stake.
//! - [Session](../pallet_session/index.html): Used to manage sessions. Also, a list of new validators
//! is stored in the Session module's `Validators` at the end of each era.

#![recursion_limit="128"]
#![cfg_attr(not(feature = "std"), no_std)]

#[cfg(test)]
mod mock;
#[cfg(test)]
mod tests;
mod migration;
mod slashing;

pub mod inflation;

use sp_std::{prelude::*, result, collections::btree_map::BTreeMap};
use codec::{HasCompact, Encode, Decode};
use frame_support::{
	decl_module, decl_event, decl_storage, ensure, decl_error,
	weights::SimpleDispatchInfo,
	dispatch::DispatchResult,
	traits::{
		Currency, OnFreeBalanceZero, LockIdentifier, LockableCurrency,
		WithdrawReasons, OnUnbalanced, Imbalance, Get, Time
	}
};
use pallet_session::{historical::OnSessionEnding, SelectInitialValidators};
use sp_runtime::{
	Perbill,
	RuntimeDebug,
	curve::PiecewiseLinear,
	traits::{
		Convert, Zero, StaticLookup, CheckedSub, Saturating, Bounded, SaturatedConversion,
		SimpleArithmetic, EnsureOrigin,
	}
};
use sp_staking::{
	SessionIndex,
	offence::{OnOffenceHandler, OffenceDetails, Offence, ReportOffence},
};
#[cfg(feature = "std")]
use sp_runtime::{Serialize, Deserialize};
use frame_system::{self as system, ensure_signed, ensure_root};

use sp_phragmen::{ExtendedBalance, PhragmenStakedAssignment};

const DEFAULT_MINIMUM_VALIDATOR_COUNT: u32 = 4;
const MAX_NOMINATIONS: usize = 16;
const MAX_UNLOCKING_CHUNKS: usize = 32;
const STAKING_ID: LockIdentifier = *b"staking ";

/// Counter for the number of eras that have passed.
pub type EraIndex = u32;

/// Counter for the number of "reward" points earned by a given validator.
pub type RewardPoint = u32;

/// Reward points of an era. Used to split era total payout between validators.
///
/// This points will be used to reward validators and their respective nominators.
#[derive(PartialEq, Encode, Decode, Default, Debug)]
pub struct EraRewardPoints<AccountId: Ord> {
	/// Total number of points. Equals the sum of reward points for each validator.
	total: RewardPoint,
	/// The reward points earned by a given validator.
	individual: BTreeMap<AccountId, RewardPoint>,
}
// TODO TODO: when does this rewards can be spend: we need a mecanism to tell when reward can be
// spend, either by asking session or by just saying only reward from finished session can be spend
// but then we are following sessions delay

/// Indicates the initial status of the staker.
#[derive(RuntimeDebug)]
#[cfg_attr(feature = "std", derive(Serialize, Deserialize))]
pub enum StakerStatus<AccountId> {
	/// Chilling.
	Idle,
	/// Declared desire in validating or already participating in it.
	Validator,
	/// Nominating for a group of other stakers.
	Nominator(Vec<AccountId>),
}

/// A destination account for payment.
#[derive(PartialEq, Eq, Copy, Clone, Encode, Decode, RuntimeDebug)]
pub enum RewardDestination {
	/// Pay into the stash account, increasing the amount at stake accordingly.
	Staked,
	/// Pay into the stash account, not increasing the amount at stake.
	Stash,
	/// Pay into the controller account.
	Controller,
}

impl Default for RewardDestination {
	fn default() -> Self {
		RewardDestination::Staked
	}
}

/// Preference of what happens regarding validation.
// TODO TODO: put this into the Exposure!
#[derive(PartialEq, Eq, Clone, Encode, Decode, RuntimeDebug)]
pub struct ValidatorPrefs {
	/// Reward that validator takes up-front; only the rest is split between themselves and
	/// nominators.
	#[codec(compact)]
	pub commission: Perbill,
}

impl Default for ValidatorPrefs {
	fn default() -> Self {
		ValidatorPrefs {
			commission: Default::default(),
		}
	}
}

/// Just a Balance/BlockNumber tuple to encode when a chunk of funds will be unlocked.
#[derive(PartialEq, Eq, Clone, Encode, Decode, RuntimeDebug)]
pub struct UnlockChunk<Balance: HasCompact> {
	/// Amount of funds to be unlocked.
	#[codec(compact)]
	value: Balance,
	/// Era number at which point it'll be unlocked.
	#[codec(compact)]
	era: EraIndex,
}

/// The ledger of a (bonded) stash.
#[derive(PartialEq, Eq, Clone, Encode, Decode, RuntimeDebug)]
pub struct StakingLedger<AccountId, Balance: HasCompact> {
	/// The stash account whose balance is actually locked and at stake.
	pub stash: AccountId,
	/// The total amount of the stash's balance that we are currently accounting for.
	/// It's just `active` plus all the `unlocking` balances.
	#[codec(compact)]
	pub total: Balance,
	/// The total amount of the stash's balance that will be at stake in any forthcoming
	/// rounds.
	#[codec(compact)]
	pub active: Balance,
	/// Any balance that is becoming free, which may eventually be transferred out
	/// of the stash (assuming it doesn't get slashed first).
	pub unlocking: Vec<UnlockChunk<Balance>>,
	/// The era up until which this staker had their reward paid.
	pub last_reward: EraIndex,
	// TODO: ^^^ this will need migration logic.
}


impl<
	AccountId,
	Balance: HasCompact + Copy + Saturating + SimpleArithmetic,
> StakingLedger<AccountId, Balance> {
	/// Remove entries from `unlocking` that are sufficiently old and reduce the
	/// total by the sum of their balances.
	fn consolidate_unlocked(self, current_era: EraIndex) -> Self {
		let mut total = self.total;
		let unlocking = self.unlocking.into_iter()
			.filter(|chunk| if chunk.era > current_era {
				true
			} else {
				total = total.saturating_sub(chunk.value);
				false
			})
			.collect();

		Self {
			stash: self.stash,
			total,
			active: self.active,
			unlocking,
			last_reward: self.last_reward
		}
	}

	/// Re-bond funds that were scheduled for unlocking.
	fn rebond(mut self, value: Balance) -> Self {
		let mut unlocking_balance: Balance = Zero::zero();

		while let Some(last) = self.unlocking.last_mut() {
			if unlocking_balance + last.value <= value {
				unlocking_balance += last.value;
				self.active += last.value;
				self.unlocking.pop();
			} else {
				let diff = value - unlocking_balance;

				unlocking_balance += diff;
				self.active += diff;
				last.value -= diff;
			}

			if unlocking_balance >= value {
				break
			}
		}

		self
	}
}

impl<AccountId, Balance> StakingLedger<AccountId, Balance> where
	Balance: SimpleArithmetic + Saturating + Copy,
{
	/// Slash the validator for a given amount of balance. This can grow the value
	/// of the slash in the case that the validator has less than `minimum_balance`
	/// active funds. Returns the amount of funds actually slashed.
	///
	/// Slashes from `active` funds first, and then `unlocking`, starting with the
	/// chunks that are closest to unlocking.
	fn slash(
		&mut self,
		mut value: Balance,
		minimum_balance: Balance,
	) -> Balance {
		let pre_total = self.total;
		let total = &mut self.total;
		let active = &mut self.active;

		let slash_out_of = |
			total_remaining: &mut Balance,
			target: &mut Balance,
			value: &mut Balance,
		| {
			let mut slash_from_target = (*value).min(*target);

			if !slash_from_target.is_zero() {
				*target -= slash_from_target;

				// don't leave a dust balance in the staking system.
				if *target <= minimum_balance {
					slash_from_target += *target;
					*value += sp_std::mem::replace(target, Zero::zero());
				}

				*total_remaining = total_remaining.saturating_sub(slash_from_target);
				*value -= slash_from_target;
			}
		};

		slash_out_of(total, active, &mut value);

		let i = self.unlocking.iter_mut()
			.map(|chunk| {
				slash_out_of(total, &mut chunk.value, &mut value);
				chunk.value
			})
			.take_while(|value| value.is_zero()) // take all fully-consumed chunks out.
			.count();

		// kill all drained chunks.
		let _ = self.unlocking.drain(..i);

		pre_total.saturating_sub(*total)
	}
}

/// A record of the nominations made by a specific account.
#[derive(PartialEq, Eq, Clone, Encode, Decode, RuntimeDebug)]
pub struct Nominations<AccountId> {
	/// The targets of nomination.
	pub targets: Vec<AccountId>,
	/// The era the nominations were submitted.
	pub submitted_in: EraIndex,
	/// Whether the nominations have been suppressed.
	pub suppressed: bool,
}

/// The amount of exposure (to slashing) than an individual nominator has.
#[derive(PartialEq, Eq, PartialOrd, Ord, Clone, Encode, Decode, RuntimeDebug)]
pub struct IndividualExposure<AccountId, Balance: HasCompact> {
	/// The stash account of the nominator in question.
	who: AccountId,
	/// Amount of funds exposed.
	#[codec(compact)]
	value: Balance,
}

/// A snapshot of the stake backing a single validator in the system.
#[derive(PartialEq, Eq, PartialOrd, Ord, Clone, Encode, Decode, Default, RuntimeDebug)]
pub struct Exposure<AccountId, Balance: HasCompact> {
	/// The total balance backing this validator.
	#[codec(compact)]
	pub total: Balance,
	/// The validator's own stash that is exposed.
	#[codec(compact)]
	pub own: Balance,
	/// The portions of nominators stashes that are exposed. Sorted by AccountId.
	pub others: Vec<IndividualExposure<AccountId, Balance>>,
}

/// A pending slash record. The value of the slash has been computed but not applied yet,
/// rather deferred for several eras.
#[derive(Encode, Decode, Default, RuntimeDebug)]
pub struct UnappliedSlash<AccountId, Balance: HasCompact> {
	/// The stash ID of the offending validator.
	validator: AccountId,
	/// The validator's own slash.
	own: Balance,
	/// All other slashed stakers and amounts.
	others: Vec<(AccountId, Balance)>,
	/// Reporters of the offence; bounty payout recipients.
	reporters: Vec<AccountId>,
	/// The amount of payout.
	payout: Balance,
}

pub type BalanceOf<T> =
	<<T as Trait>::Currency as Currency<<T as frame_system::Trait>::AccountId>>::Balance;
type PositiveImbalanceOf<T> =
	<<T as Trait>::Currency as Currency<<T as frame_system::Trait>::AccountId>>::PositiveImbalance;
type NegativeImbalanceOf<T> =
	<<T as Trait>::Currency as Currency<<T as frame_system::Trait>::AccountId>>::NegativeImbalance;
type MomentOf<T> = <<T as Trait>::Time as Time>::Moment;

/// Means for interacting with a specialized version of the `session` trait.
///
/// This is needed because `Staking` sets the `ValidatorIdOf` of the `pallet_session::Trait`
pub trait SessionInterface<AccountId>: frame_system::Trait {
	/// Disable a given validator by stash ID.
	///
	/// Returns `true` if new era should be forced at the end of this session.
	/// This allows preventing a situation where there is too many validators
	/// disabled and block production stalls.
	fn disable_validator(validator: &AccountId) -> Result<bool, ()>;
	/// Get the validators from session.
	fn validators() -> Vec<AccountId>;
	/// Prune historical session tries up to but not including the given index.
	fn prune_historical_up_to(up_to: SessionIndex);
}

impl<T: Trait> SessionInterface<<T as frame_system::Trait>::AccountId> for T where
	T: pallet_session::Trait<ValidatorId = <T as frame_system::Trait>::AccountId>,
	T: pallet_session::historical::Trait<
		FullIdentification = Exposure<<T as frame_system::Trait>::AccountId, BalanceOf<T>>,
		FullIdentificationOf = ExposureOf<T>,
	>,
	T::SessionHandler: pallet_session::SessionHandler<<T as frame_system::Trait>::AccountId>,
	T::OnSessionEnding: pallet_session::OnSessionEnding<<T as frame_system::Trait>::AccountId>,
	T::SelectInitialValidators: pallet_session::SelectInitialValidators<<T as frame_system::Trait>::AccountId>,
	T::ValidatorIdOf: Convert<<T as frame_system::Trait>::AccountId, Option<<T as frame_system::Trait>::AccountId>>
{
	fn disable_validator(validator: &<T as frame_system::Trait>::AccountId) -> Result<bool, ()> {
		<pallet_session::Module<T>>::disable(validator)
	}

	fn validators() -> Vec<<T as frame_system::Trait>::AccountId> {
		<pallet_session::Module<T>>::validators()
	}

	fn prune_historical_up_to(up_to: SessionIndex) {
		<pallet_session::historical::Module<T>>::prune_up_to(up_to);
	}
}

pub trait Trait: frame_system::Trait {
	/// The staking balance.
	type Currency: LockableCurrency<Self::AccountId, Moment=Self::BlockNumber>;

	/// Time used for computing era duration.
	type Time: Time;

	/// Convert a balance into a number used for election calculation.
	/// This must fit into a `u64` but is allowed to be sensibly lossy.
	/// TODO: #1377
	/// The backward convert should be removed as the new Phragmen API returns ratio.
	/// The post-processing needs it but will be moved to off-chain. TODO: #2908
	type CurrencyToVote: Convert<BalanceOf<Self>, u64> + Convert<u128, BalanceOf<Self>>;

	/// Tokens have been minted and are unused for validator-reward.
	type RewardRemainder: OnUnbalanced<NegativeImbalanceOf<Self>>;

	/// The overarching event type.
	type Event: From<Event<Self>> + Into<<Self as frame_system::Trait>::Event>;

	/// Handler for the unbalanced reduction when slashing a staker.
	type Slash: OnUnbalanced<NegativeImbalanceOf<Self>>;

	/// Handler for the unbalanced increment when rewarding a staker.
	type Reward: OnUnbalanced<PositiveImbalanceOf<Self>>;

	/// Number of sessions per era.
	type SessionsPerEra: Get<SessionIndex>;

	/// Number of eras that staked funds must remain bonded for.
	type BondingDuration: Get<EraIndex>;

	/// Number of eras that slashes are deferred by, after computation. This
	/// should be less than the bonding duration. Set to 0 if slashes should be
	/// applied immediately, without opportunity for intervention.
	type SlashDeferDuration: Get<EraIndex>;

	/// The origin which can cancel a deferred slash. Root can always do this.
	type SlashCancelOrigin: EnsureOrigin<Self::Origin>;

	/// Interface for interacting with a session module.
	type SessionInterface: self::SessionInterface<Self::AccountId>;

	/// The NPoS reward curve to use.
	type RewardCurve: Get<&'static PiecewiseLinear<'static>>;
}

/// Mode of era-forcing.
#[derive(Copy, Clone, PartialEq, Eq, Encode, Decode, RuntimeDebug)]
#[cfg_attr(feature = "std", derive(Serialize, Deserialize))]
pub enum Forcing {
	/// Not forcing anything - just let whatever happen.
	NotForcing,
	/// Force a new era, then reset to `NotForcing` as soon as it is done.
	ForceNew,
	/// Avoid a new era indefinitely.
	ForceNone,
	/// Force a new era at the end of all sessions indefinitely.
	ForceAlways,
}

impl Default for Forcing {
	fn default() -> Self { Forcing::NotForcing }
}

const HISTORY_DEPTH: EraIndex = 84;

decl_storage! {
	trait Store for Module<T: Trait> as Staking {

		/// The ideal number of staking participants.
		pub ValidatorCount get(fn validator_count) config(): u32;
		/// Minimum number of staking participants before emergency conditions are imposed.
		pub MinimumValidatorCount get(fn minimum_validator_count) config():
			u32 = DEFAULT_MINIMUM_VALIDATOR_COUNT;

		/// Any validators that may never be slashed or forcibly kicked. It's a Vec since they're
		/// easy to initialize and the performance hit is minimal (we expect no more than four
		/// invulnerables) and restricted to testnets.
		pub Invulnerables get(fn invulnerables) config(): Vec<T::AccountId>;

		/// Map from all locked "stash" accounts to the controller account.
		pub Bonded get(fn bonded): map T::AccountId => Option<T::AccountId>;
		/// Map from all (unlocked) "controller" accounts to the info regarding the staking.
		pub Ledger get(fn ledger):
			map T::AccountId => Option<StakingLedger<T::AccountId, BalanceOf<T>>>;

		/// Where the reward payment should be made. Keyed by stash.
		pub Payee get(fn payee): map T::AccountId => RewardDestination;

		/// The map from (wannabe) validator stash key to the preferences of that validator.
		pub Validators get(fn validators): linked_map T::AccountId => ValidatorPrefs;

		/// The map from nominator stash key to the set of stash keys of all validators to nominate.
		///
		/// NOTE: is private so that we can ensure upgraded before all typical accesses.
		/// Direct storage APIs can still bypass this protection.
		Nominators get(fn nominators): linked_map T::AccountId => Option<Nominations<T::AccountId>>;

		/// TODO: Will likely need initialising for the migration.

		// /// The currently elected validator set keyed by stash account ID.
		// pub CurrentElected get(fn current_elected): Vec<T::AccountId>;
		// TODO TODO: migration: clean this!!!

		/// The current era index.
		pub CurrentEra get(fn current_era) config(): EraIndex;

		// /// The start of the current era.
		// // TODO TODO: actually no this doesn't match the start of the era at index CurrentEra.
		// // TODO TODO: rename ActiveEra
		// pub CurrentEraStart get(fn current_era_start): MomentOf<T>;
		// TODO TODO: clean this!!

		pub ActiveEra get(fn active_era) config(): EraIndex;

		pub ActiveEraStart get(fn active_era_start): MomentOf<T>;

		// /// The session index at which the current era started.
		// pub CurrentEraStartSessionIndex get(fn current_era_start_session_index): SessionIndex;
		// TODO TODO: clean this!!

		/// Nominators for a particular account that is in action right now. You can't iterate
		/// through validators here, but you can find them in the Session module.
		///
		/// This is keyed fist by the era index to allow bulk deletion and then the stash account.
		///
		/// Is it removed after `HISTORY_DEPTH` eras.
		pub ErasStakers get(fn eras_stakers): double_map hasher(twox_64_concat) EraIndex,
			twox_64_concat(T::AccountId) => Exposure<T::AccountId, BalanceOf<T>>;
		// TODO: ^^^ This will need a migration.
		// TODO: consider switching this to a simple map EraIndex => Vec<Exposure>

		pub ErasValidatorPrefs get(fn eras_validator_prefs):
			double_map hasher(twox_64_concat) EraIndex, twox_64_concat(T::AccountId)
			=> ValidatorPrefs;

		/// The per-validator era payout for one in the last `HISTORY_DEPTH` eras.
		///
		/// Eras that haven't finished yet doesn't have reward.
		pub ErasValidatorReward get(fn eras_validator_reward): map EraIndex => BalanceOf<T>;

		/// The session index at which the era started for the last $HISTORY_DEPTH eras
		pub ErasStartSessionIndex get(fn eras_start_session_index): map EraIndex => SessionIndex;

		/// Rewards for the last $HISTORY_DEPTH eras.
		pub ErasRewardPoints get(fn eras_reward_points): map EraIndex => EraRewardPoints<T::AccountId>;

		/// The total amount staked for the last $HISTORY_DEPTH eras.
		pub ErasTotalStake get(fn eras_total_stake): map EraIndex => BalanceOf<T>;

		///// The amount of balance actively at stake for each validator slot, currently.
		/////
		///// This is used to derive punishments.
		//pub SlotStake get(fn slot_stake) build(|config: &GenesisConfig<T>| {
		//	config.stakers.iter().map(|&(_, _, value, _)| value).min().unwrap_or_default()
		//}): BalanceOf<T>;
		//TODO TODO: clean this!!

		/// True if the next session change will be a new era regardless of index.
		pub ForceEra get(fn force_era) config(): Forcing;

		/// The percentage of the slash that is distributed to reporters.
		///
		/// The rest of the slashed value is handled by the `Slash`.
		pub SlashRewardFraction get(fn slash_reward_fraction) config(): Perbill;

		/// The amount of currency given to reporters of a slash event which was
		/// canceled by extraordinary circumstances (e.g. governance).
		pub CanceledSlashPayout get(fn canceled_payout) config(): BalanceOf<T>;

		/// All unapplied slashes that are queued for later.
		pub UnappliedSlashes: map EraIndex => Vec<UnappliedSlash<T::AccountId, BalanceOf<T>>>;

		/// A mapping from still-bonded eras to the first session index of that era.
		BondedEras: Vec<(EraIndex, SessionIndex)>;

		/// All slashing events on validators, mapped by era to the highest slash proportion
		/// and slash value of the era.
		ValidatorSlashInEra:
			double_map EraIndex, twox_128(T::AccountId) => Option<(Perbill, BalanceOf<T>)>;

		/// All slashing events on nominators, mapped by era to the highest slash value of the era.
		NominatorSlashInEra:
			double_map EraIndex, twox_128(T::AccountId) => Option<BalanceOf<T>>;

		/// Slashing spans for stash accounts.
		SlashingSpans: map T::AccountId => Option<slashing::SlashingSpans>;

		/// Records information about the maximum slash of a stash within a slashing span,
		/// as well as how much reward has been paid out.
		SpanSlash:
			map (T::AccountId, slashing::SpanIndex) => slashing::SpanRecord<BalanceOf<T>>;

		/// The earliest era for which we have a pending, unapplied slash.
		EarliestUnappliedSlash: Option<EraIndex>;

		/// The version of storage for upgrade.
		StorageVersion: u32;
	}
	add_extra_genesis {
		config(stakers):
			Vec<(T::AccountId, T::AccountId, BalanceOf<T>, StakerStatus<T::AccountId>)>;
		build(|config: &GenesisConfig<T>| {
			for &(ref stash, ref controller, balance, ref status) in &config.stakers {
				assert!(
					T::Currency::free_balance(&stash) >= balance,
					"Stash does not have enough balance to bond."
				);
				let _ = <Module<T>>::bond(
					T::Origin::from(Some(stash.clone()).into()),
					T::Lookup::unlookup(controller.clone()),
					balance,
					RewardDestination::Staked,
				);
				let _ = match status {
					StakerStatus::Validator => {
						<Module<T>>::validate(
							T::Origin::from(Some(controller.clone()).into()),
							Default::default(),
						)
					},
					StakerStatus::Nominator(votes) => {
						<Module<T>>::nominate(
							T::Origin::from(Some(controller.clone()).into()),
							votes.iter().map(|l| T::Lookup::unlookup(l.clone())).collect(),
						)
					}, _ => Ok(())
				};
			}

			StorageVersion::put(migration::CURRENT_VERSION);
		});
	}
}

decl_event!(
	pub enum Event<T> where Balance = BalanceOf<T>, <T as frame_system::Trait>::AccountId {
		/// The staker has been rewarded by this amount. AccountId is controller account.
		Reward(AccountId, Balance),
		/// One validator (and its nominators) has been slashed by the given amount.
		Slash(AccountId, Balance),
		/// An old slashing report from a prior era was discarded because it could
		/// not be processed.
		OldSlashingReportDiscarded(SessionIndex),
	}
);

decl_error! {
	/// Error for the staking module.
	pub enum Error for Module<T: Trait> {
		/// Not a controller account.
		NotController,
		/// Not a stash account.
		NotStash,
		/// Stash is already bonded.
		AlreadyBonded,
		/// Controller is already paired.
		AlreadyPaired,
		/// Targets cannot be empty.
		EmptyTargets,
		/// Duplicate index.
		DuplicateIndex,
		/// Slash record index out of bounds.
		InvalidSlashIndex,
		/// Can not bond with value less than minimum balance.
		InsufficientValue,
		/// Can not schedule more unlock chunks.
		NoMoreChunks,
<<<<<<< HEAD
		/// Invalid era to reward.
		InvalidEraToReward,
=======
		/// Can not rebond without unlocking chunks.
		NoUnlockChunk,
>>>>>>> e569c031
	}
}

decl_module! {
	pub struct Module<T: Trait> for enum Call where origin: T::Origin {
		/// Number of sessions per era.
		const SessionsPerEra: SessionIndex = T::SessionsPerEra::get();

		/// Number of eras that staked funds must remain bonded for.
		const BondingDuration: EraIndex = T::BondingDuration::get();

		type Error = Error<T>;

		fn deposit_event() = default;

		fn on_initialize() {
			Self::ensure_storage_upgraded();
			// TODO: Remove old `ErasValidatorReward` and `ErasStakers` entries.
		}

		fn on_finalize() {
			// Set the start of the first era.
			if !<ActiveEraStart<T>>::exists() {
				<ActiveEraStart<T>>::put(T::Time::now());
			}
		}

		/// Take the origin account as a stash and lock up `value` of its balance. `controller` will
		/// be the account that controls it.
		///
		/// `value` must be more than the `minimum_balance` specified by `T::Currency`.
		///
		/// The dispatch origin for this call must be _Signed_ by the stash account.
		///
		/// # <weight>
		/// - Independent of the arguments. Moderate complexity.
		/// - O(1).
		/// - Three extra DB entries.
		///
		/// NOTE: Two of the storage writes (`Self::bonded`, `Self::payee`) are _never_ cleaned unless
		/// the `origin` falls below _existential deposit_ and gets removed as dust.
		/// # </weight>
		#[weight = SimpleDispatchInfo::FixedNormal(500_000)]
		fn bond(origin,
			controller: <T::Lookup as StaticLookup>::Source,
			#[compact] value: BalanceOf<T>,
			payee: RewardDestination
		) {
			let stash = ensure_signed(origin)?;

			if <Bonded<T>>::exists(&stash) {
				Err(Error::<T>::AlreadyBonded)?
			}

			let controller = T::Lookup::lookup(controller)?;

			if <Ledger<T>>::exists(&controller) {
				Err(Error::<T>::AlreadyPaired)?
			}

			// reject a bond which is considered to be _dust_.
			if value < T::Currency::minimum_balance() {
				Err(Error::<T>::InsufficientValue)?
			}

			// You're auto-bonded forever, here. We might improve this by only bonding when
			// you actually validate/nominate and remove once you unbond __everything__.
			<Bonded<T>>::insert(&stash, &controller);
			<Payee<T>>::insert(&stash, payee);

			let stash_balance = T::Currency::free_balance(&stash);
			let value = value.min(stash_balance);
			let item = StakingLedger {
				stash,
				total: value,
				active: value,
				unlocking: vec![],
				last_reward: Self::eras_start_session_index(Self::current_era()),
			};
			Self::update_ledger(&controller, &item);
		}

		/// Add some extra amount that have appeared in the stash `free_balance` into the balance up
		/// for staking.
		///
		/// Use this if there are additional funds in your stash account that you wish to bond.
		/// Unlike [`bond`] or [`unbond`] this function does not impose any limitation on the amount
		/// that can be added.
		///
		/// The dispatch origin for this call must be _Signed_ by the stash, not the controller.
		///
		/// # <weight>
		/// - Independent of the arguments. Insignificant complexity.
		/// - O(1).
		/// - One DB entry.
		/// # </weight>
		#[weight = SimpleDispatchInfo::FixedNormal(500_000)]
		fn bond_extra(origin, #[compact] max_additional: BalanceOf<T>) {
			let stash = ensure_signed(origin)?;

			let controller = Self::bonded(&stash).ok_or(Error::<T>::NotStash)?;
			let mut ledger = Self::ledger(&controller).ok_or(Error::<T>::NotController)?;

			let stash_balance = T::Currency::free_balance(&stash);

			if let Some(extra) = stash_balance.checked_sub(&ledger.total) {
				let extra = extra.min(max_additional);
				ledger.total += extra;
				ledger.active += extra;
				Self::update_ledger(&controller, &ledger);
			}
		}

		/// Schedule a portion of the stash to be unlocked ready for transfer out after the bond
		/// period ends. If this leaves an amount actively bonded less than
		/// T::Currency::minimum_balance(), then it is increased to the full amount.
		///
		/// Once the unlock period is done, you can call `withdraw_unbonded` to actually move
		/// the funds out of management ready for transfer.
		///
		/// No more than a limited number of unlocking chunks (see `MAX_UNLOCKING_CHUNKS`)
		/// can co-exists at the same time. In that case, [`Call::withdraw_unbonded`] need
		/// to be called first to remove some of the chunks (if possible).
		///
		/// The dispatch origin for this call must be _Signed_ by the controller, not the stash.
		///
		/// See also [`Call::withdraw_unbonded`].
		///
		/// # <weight>
		/// - Independent of the arguments. Limited but potentially exploitable complexity.
		/// - Contains a limited number of reads.
		/// - Each call (requires the remainder of the bonded balance to be above `minimum_balance`)
		///   will cause a new entry to be inserted into a vector (`Ledger.unlocking`) kept in storage.
		///   The only way to clean the aforementioned storage item is also user-controlled via
		///   `withdraw_unbonded`.
		/// - One DB entry.
		/// </weight>
		#[weight = SimpleDispatchInfo::FixedNormal(400_000)]
		fn unbond(origin, #[compact] value: BalanceOf<T>) {
			let controller = ensure_signed(origin)?;
			let mut ledger = Self::ledger(&controller).ok_or(Error::<T>::NotController)?;
			ensure!(
				ledger.unlocking.len() < MAX_UNLOCKING_CHUNKS,
				Error::<T>::NoMoreChunks,
			);

			let mut value = value.min(ledger.active);

			if !value.is_zero() {
				ledger.active -= value;

				// Avoid there being a dust balance left in the staking system.
				if ledger.active < T::Currency::minimum_balance() {
					value += ledger.active;
					ledger.active = Zero::zero();
				}

				let era = Self::current_era() + T::BondingDuration::get();
				ledger.unlocking.push(UnlockChunk { value, era });
				Self::update_ledger(&controller, &ledger);
			}
		}

		/// Rebond a portion of the stash scheduled to be unlocked.
		///
		/// # <weight>
		/// - Time complexity: O(1). Bounded by `MAX_UNLOCKING_CHUNKS`.
		/// - Storage changes: Can't increase storage, only decrease it.
		/// # </weight>
		#[weight = SimpleDispatchInfo::FixedNormal(500_000)]
		fn rebond(origin, #[compact] value: BalanceOf<T>) {
			let controller = ensure_signed(origin)?;
			let ledger = Self::ledger(&controller).ok_or(Error::<T>::NotController)?;
			ensure!(
				ledger.unlocking.len() > 0,
				Error::<T>::NoUnlockChunk,
			);

			let ledger = ledger.rebond(value);

			Self::update_ledger(&controller, &ledger);
		}

		/// Remove any unlocked chunks from the `unlocking` queue from our management.
		///
		/// This essentially frees up that balance to be used by the stash account to do
		/// whatever it wants.
		///
		/// The dispatch origin for this call must be _Signed_ by the controller, not the stash.
		///
		/// See also [`Call::unbond`].
		///
		/// # <weight>
		/// - Could be dependent on the `origin` argument and how much `unlocking` chunks exist.
		///  It implies `consolidate_unlocked` which loops over `Ledger.unlocking`, which is
		///  indirectly user-controlled. See [`unbond`] for more detail.
		/// - Contains a limited number of reads, yet the size of which could be large based on `ledger`.
		/// - Writes are limited to the `origin` account key.
		/// # </weight>
		#[weight = SimpleDispatchInfo::FixedNormal(400_000)]
		fn withdraw_unbonded(origin) {
			let controller = ensure_signed(origin)?;
			let ledger = Self::ledger(&controller).ok_or(Error::<T>::NotController)?;
			let ledger = ledger.consolidate_unlocked(Self::current_era());

			if ledger.unlocking.is_empty() && ledger.active.is_zero() {
				// This account must have called `unbond()` with some value that caused the active
				// portion to fall below existential deposit + will have no more unlocking chunks
				// left. We can now safely remove this.
				let stash = ledger.stash;
				// remove the lock.
				T::Currency::remove_lock(STAKING_ID, &stash);
				// remove all staking-related information.
				Self::kill_stash(&stash);
			} else {
				// This was the consequence of a partial unbond. just update the ledger and move on.
				Self::update_ledger(&controller, &ledger);
			}
		}

		/// Declare the desire to validate for the origin controller.
		///
		/// Effects will be felt at the beginning of the next era.
		///
		/// The dispatch origin for this call must be _Signed_ by the controller, not the stash.
		///
		/// # <weight>
		/// - Independent of the arguments. Insignificant complexity.
		/// - Contains a limited number of reads.
		/// - Writes are limited to the `origin` account key.
		/// # </weight>
		#[weight = SimpleDispatchInfo::FixedNormal(750_000)]
		fn validate(origin, prefs: ValidatorPrefs) {
			Self::ensure_storage_upgraded();

			let controller = ensure_signed(origin)?;
			let ledger = Self::ledger(&controller).ok_or(Error::<T>::NotController)?;
			let stash = &ledger.stash;
			<Nominators<T>>::remove(stash);
			<Validators<T>>::insert(stash, prefs);
		}

		/// Declare the desire to nominate `targets` for the origin controller.
		///
		/// Effects will be felt at the beginning of the next era.
		///
		/// The dispatch origin for this call must be _Signed_ by the controller, not the stash.
		///
		/// # <weight>
		/// - The transaction's complexity is proportional to the size of `targets`,
		/// which is capped at `MAX_NOMINATIONS`.
		/// - Both the reads and writes follow a similar pattern.
		/// # </weight>
		#[weight = SimpleDispatchInfo::FixedNormal(750_000)]
		fn nominate(origin, targets: Vec<<T::Lookup as StaticLookup>::Source>) {
			Self::ensure_storage_upgraded();

			let controller = ensure_signed(origin)?;
			let ledger = Self::ledger(&controller).ok_or(Error::<T>::NotController)?;
			let stash = &ledger.stash;
			ensure!(!targets.is_empty(), Error::<T>::EmptyTargets);
			let targets = targets.into_iter()
				.take(MAX_NOMINATIONS)
				.map(|t| T::Lookup::lookup(t))
				.collect::<result::Result<Vec<T::AccountId>, _>>()?;

			let nominations = Nominations {
				targets,
				submitted_in: Self::current_era(),
				suppressed: false,
			};

			<Validators<T>>::remove(stash);
			<Nominators<T>>::insert(stash, &nominations);
		}

		/// Declare no desire to either validate or nominate.
		///
		/// Effects will be felt at the beginning of the next era.
		///
		/// The dispatch origin for this call must be _Signed_ by the controller, not the stash.
		///
		/// # <weight>
		/// - Independent of the arguments. Insignificant complexity.
		/// - Contains one read.
		/// - Writes are limited to the `origin` account key.
		/// # </weight>
		#[weight = SimpleDispatchInfo::FixedNormal(500_000)]
		fn chill(origin) {
			let controller = ensure_signed(origin)?;
			let ledger = Self::ledger(&controller).ok_or(Error::<T>::NotController)?;
			Self::chill_stash(&ledger.stash);
		}

		/// (Re-)set the payment target for a controller.
		///
		/// Effects will be felt at the beginning of the next era.
		///
		/// The dispatch origin for this call must be _Signed_ by the controller, not the stash.
		///
		/// # <weight>
		/// - Independent of the arguments. Insignificant complexity.
		/// - Contains a limited number of reads.
		/// - Writes are limited to the `origin` account key.
		/// # </weight>
		#[weight = SimpleDispatchInfo::FixedNormal(500_000)]
		fn set_payee(origin, payee: RewardDestination) {
			let controller = ensure_signed(origin)?;
			let ledger = Self::ledger(&controller).ok_or(Error::<T>::NotController)?;
			let stash = &ledger.stash;
			<Payee<T>>::insert(stash, payee);
		}

		/// (Re-)set the controller of a stash.
		///
		/// Effects will be felt at the beginning of the next era.
		///
		/// The dispatch origin for this call must be _Signed_ by the stash, not the controller.
		///
		/// # <weight>
		/// - Independent of the arguments. Insignificant complexity.
		/// - Contains a limited number of reads.
		/// - Writes are limited to the `origin` account key.
		/// # </weight>
		#[weight = SimpleDispatchInfo::FixedNormal(750_000)]
		fn set_controller(origin, controller: <T::Lookup as StaticLookup>::Source) {
			let stash = ensure_signed(origin)?;
			let old_controller = Self::bonded(&stash).ok_or(Error::<T>::NotStash)?;
			let controller = T::Lookup::lookup(controller)?;
			if <Ledger<T>>::exists(&controller) {
				Err(Error::<T>::AlreadyPaired)?
			}
			if controller != old_controller {
				<Bonded<T>>::insert(&stash, &controller);
				if let Some(l) = <Ledger<T>>::take(&old_controller) {
					<Ledger<T>>::insert(&controller, l);
				}
			}
		}

		/// The ideal number of validators.
		#[weight = SimpleDispatchInfo::FreeOperational]
		fn set_validator_count(origin, #[compact] new: u32) {
			ensure_root(origin)?;
			ValidatorCount::put(new);
		}

		// ----- Root calls.

		/// Force there to be no new eras indefinitely.
		///
		/// # <weight>
		/// - No arguments.
		/// # </weight>
		#[weight = SimpleDispatchInfo::FreeOperational]
		fn force_no_eras(origin) {
			ensure_root(origin)?;
			ForceEra::put(Forcing::ForceNone);
		}

		/// Force there to be a new era at the end of the next session. After this, it will be
		/// reset to normal (non-forced) behaviour.
		///
		/// # <weight>
		/// - No arguments.
		/// # </weight>
		#[weight = SimpleDispatchInfo::FreeOperational]
		fn force_new_era(origin) {
			ensure_root(origin)?;
			ForceEra::put(Forcing::ForceNew);
		}

		/// Set the validators who cannot be slashed (if any).
		#[weight = SimpleDispatchInfo::FreeOperational]
		fn set_invulnerables(origin, validators: Vec<T::AccountId>) {
			ensure_root(origin)?;
			<Invulnerables<T>>::put(validators);
		}

		/// Force a current staker to become completely unstaked, immediately.
		#[weight = SimpleDispatchInfo::FreeOperational]
		fn force_unstake(origin, stash: T::AccountId) {
			ensure_root(origin)?;

			// remove the lock.
			T::Currency::remove_lock(STAKING_ID, &stash);
			// remove all staking-related information.
			Self::kill_stash(&stash);
		}

		/// Force there to be a new era at the end of sessions indefinitely.
		///
		/// # <weight>
		/// - One storage write
		/// # </weight>
		#[weight = SimpleDispatchInfo::FreeOperational]
		fn force_new_era_always(origin) {
			ensure_root(origin)?;
			ForceEra::put(Forcing::ForceAlways);
		}

		/// Cancel enactment of a deferred slash. Can be called by either the root origin or
		/// the `T::SlashCancelOrigin`.
		/// passing the era and indices of the slashes for that era to kill.
		///
		/// # <weight>
		/// - One storage write.
		/// # </weight>
		#[weight = SimpleDispatchInfo::FreeOperational]
		fn cancel_deferred_slash(origin, era: EraIndex, slash_indices: Vec<u32>) {
			T::SlashCancelOrigin::try_origin(origin)
				.map(|_| ())
				.or_else(ensure_root)?;

			let mut slash_indices = slash_indices;
			slash_indices.sort_unstable();
			let mut unapplied = <Self as Store>::UnappliedSlashes::get(&era);

			for (removed, index) in slash_indices.into_iter().enumerate() {
				let index = index as usize;

				// if `index` is not duplicate, `removed` must be <= index.
				ensure!(removed <= index, Error::<T>::DuplicateIndex);

				// all prior removals were from before this index, since the
				// list is sorted.
				let index = index - removed;
				ensure!(index < unapplied.len(), Error::<T>::InvalidSlashIndex);

				unapplied.remove(index);
			}

			<Self as Store>::UnappliedSlashes::insert(&era, &unapplied);
		}

		/// Make one staker's payout for one era.
		///
		/// - `who` is the nominator to pay out.
		/// - `era` may not be lower than one following the most recently paid era. If it is higher,
		///   then it indicates an instruction to skip the payout of all previous eras.
		/// - `validators` is the list of all validators that `who` had exposure to during `era`.
		///   If it is incomplete, then less than the full reward will be paid out.
		///
		/// WARNING: Incorrect arguments here can result in loss of payout. Be very careful.
		///
		/// 1 balance transfer
		/// Up to 16 storage reads, each of `O(N)` size and decode complexity; `N` is maximum
		/// nominations that can be given to a single validator. (`MAX_NOMINATIONS` is the maximum
		/// number of validators that may be nominated by a single nominator.) This is bounded only
		/// economically (all nominators are required to place a minimum stake).
		/// Compute: O(MAX_NOMINATIONS * logN).
		// TODO: Limit the amount of nominators that can be assigned to a validator by Phragmen.
		fn payout_nominator(origin, era: EraIndex, validators: Vec<T::AccountId>)
			-> DispatchResult
		{
			let who = ensure_signed(origin)?;
			Self::do_payout_nominator(who, era, validators)
		}

		/// Make one staker's payout for one era.
		///
		/// - `who` is the nominator to pay out.
		/// - `era` may not be lower than one following the most recently paid era. If it is higher,
		///   then it indicates an instruction to skip the payout of all previous eras.
		///
		/// WARNING: Incorrect arguments here can result in loss of payout. Be very careful.
		fn payout_validator(origin, era: EraIndex) -> DispatchResult {
			let who = ensure_signed(origin)?;
			Self::do_payout_validator(who, era)
		}
	}
}

impl<T: Trait> Module<T> {
	// PUBLIC IMMUTABLES

	/// The total balance that can be slashed from a stash account as of right now.
	pub fn slashable_balance_of(stash: &T::AccountId) -> BalanceOf<T> {
		Self::bonded(stash).and_then(Self::ledger).map(|l| l.active).unwrap_or_default()
	}

	// MUTABLES (DANGEROUS)

	fn do_payout_nominator(who: T::AccountId, era: EraIndex, validators: Vec<T::AccountId>)
		-> DispatchResult
	{
		let mut nominator_ledger = <Ledger<T>>::get(&who).ok_or_else(|| Error::<T>::NotController)?;
		if nominator_ledger.last_reward >= era {
			return Err(Error::<T>::InvalidEraToReward.into());
		}

		nominator_ledger.last_reward = era;
		<Ledger<T>>::insert(&who, &nominator_ledger);

		let mut reward = Perbill::zero();
		let era_reward_points = <ErasRewardPoints<T>>::get(&era);
		for validator in validators {
			let commission = Self::eras_validator_prefs(&era, &validator).commission;
			let validator_exposure = <ErasStakers<T>>::get(&era, &validator);
			
			if let Ok(nominator_exposure) = validator_exposure.others
				.binary_search_by(|exposure| exposure.who.cmp(&nominator_ledger.stash))
				.map(|indice| &validator_exposure.others[indice])
			{
				let nominator_exposure_part = Perbill::from_rational_approximation(
					nominator_exposure.value,
					validator_exposure.total,
				);
				let validator_point = era_reward_points.individual.get(&validator)
					.map(|points| *points)
					.unwrap_or_else(|| Zero::zero());
				let validator_point_part = Perbill::from_rational_approximation(
					validator_point,
					era_reward_points.total,
				);
				reward = reward.saturating_add(
					validator_point_part
						.saturating_mul(Perbill::one().saturating_sub(commission))
						.saturating_mul(nominator_exposure_part)
				);
			}
		}

		// This is zero if the era is not finished yet.
		let era_payout = <ErasValidatorReward<T>>::get(&era);
		if let Some(imbalance) = Self::make_payout(&nominator_ledger.stash, reward * era_payout) {
			Self::deposit_event(RawEvent::Reward(who, imbalance.peek()));
		}

		Ok(())
	}

	fn do_payout_validator(who: T::AccountId, era: EraIndex) -> DispatchResult {
		let mut ledger = <Ledger<T>>::get(&who).ok_or_else(|| Error::<T>::NotController)?;
		if ledger.last_reward >= era {
			return Err(Error::<T>::InvalidEraToReward.into());
		}

		ledger.last_reward = era;
		<Ledger<T>>::insert(&who, &ledger);

		let era_reward_points = <ErasRewardPoints<T>>::get(&era);
		let commission = Self::validators(&ledger.stash).commission;
		let exposure = <ErasStakers<T>>::get(&era, &ledger.stash);

		let exposure_part = Perbill::from_rational_approximation(
			exposure.own,
			exposure.total,
		);
		let validator_point = era_reward_points.individual.get(&ledger.stash)
			.map(|points| *points)
			.unwrap_or_else(|| Zero::zero());
		let validator_point_part = Perbill::from_rational_approximation(
			validator_point,
			era_reward_points.total,
		);
		let reward = validator_point_part.saturating_mul(commission.saturating_add(exposure_part));
		// This is zero if the era is not finished yet.
		let era_payout = <ErasValidatorReward<T>>::get(&era);
		if let Some(imbalance) = Self::make_payout(&ledger.stash, reward * era_payout) {
			Self::deposit_event(RawEvent::Reward(who, imbalance.peek()));
		}

		Ok(())
	}

	// TODO: at the end of session, ensure that points are accumulated within the correct era.
	// TODO: currently, validator set changes lag by one session, therefore, in the first session of
	// TODO:   an era, the points should be accumulated by the validator set of the era before.
	// TODO TODO: I'm not sure I understand that, staking doesn't rely on delay anymore at all. it just know that after HISTORY_DEPTH it removes the rewards.
	// TODO TODO: either we make the reward giving the era to reward, or we follow what is the current era used in session!

	/// Update the ledger for a controller. This will also update the stash lock. The lock will
	/// will lock the entire funds except paying for further transactions.
	fn update_ledger(
		controller: &T::AccountId,
		ledger: &StakingLedger<T::AccountId, BalanceOf<T>>
	) {
		T::Currency::set_lock(
			STAKING_ID,
			&ledger.stash,
			ledger.total,
			T::BlockNumber::max_value(),
			WithdrawReasons::all(),
		);
		<Ledger<T>>::insert(controller, ledger);
	}

	/// Chill a stash account.
	fn chill_stash(stash: &T::AccountId) {
		<Validators<T>>::remove(stash);
		<Nominators<T>>::remove(stash);
	}

	/// Ensures storage is upgraded to most recent necessary state.
	fn ensure_storage_upgraded() {
		migration::perform_migrations::<T>();
	}

	/// Actually make a payment to a staker. This uses the currency's reward function
	/// to pay the right payee for the given staker account.
	fn make_payout(stash: &T::AccountId, amount: BalanceOf<T>) -> Option<PositiveImbalanceOf<T>> {
		let dest = Self::payee(stash);
		match dest {
			RewardDestination::Controller => Self::bonded(stash)
				.and_then(|controller|
					T::Currency::deposit_into_existing(&controller, amount).ok()
				),
			RewardDestination::Stash =>
				T::Currency::deposit_into_existing(stash, amount).ok(),
			RewardDestination::Staked => Self::bonded(stash)
				.and_then(|c| Self::ledger(&c).map(|l| (c, l)))
				.and_then(|(controller, mut l)| {
					l.active += amount;
					l.total += amount;
					let r = T::Currency::deposit_into_existing(stash, amount).ok();
					Self::update_ledger(&controller, &l);
					r
				}),
		}
	}

	/// Session has just ended. Provide the validator set for the next session if it's an era-end, along
	/// with the exposure of the prior validator set.
	fn new_session(session_index: SessionIndex)
		-> Option<(Vec<T::AccountId>, Vec<(T::AccountId, Exposure<T::AccountId, BalanceOf<T>>)>)>
	{
		let era_length = session_index
			.checked_sub(Self::eras_start_session_index(Self::current_era())).unwrap_or(0);

		match ForceEra::get() {
			Forcing::ForceNew => ForceEra::kill(),
			Forcing::ForceAlways => (),
			Forcing::NotForcing if era_length >= T::SessionsPerEra::get() => (),
			_ => return None,
		}
		let validators = T::SessionInterface::validators();
		let prior = validators.into_iter()
			.map(|v| { let e = Self::eras_stakers(&Self::current_era(), &v); (v, e) })
			.collect();

		Self::new_era(session_index).map(move |new| (new, prior))
	}

	fn end_session(session_index: SessionIndex) {
		if ErasStartSessionIndex::get(Self::active_era() + 1) == session_index + 1 {
			Self::end_era(session_index);
		}
	}

	fn end_era(_session_index: SessionIndex) {
		let now = T::Time::now();

		// Set new active era start
		let previous_era_start = <ActiveEraStart<T>>::mutate(|v| sp_std::mem::replace(v, now));
		let previous_era = ActiveEra::mutate(|index| sp_std::mem::replace(index, *index + 1));

		let era_duration = now - previous_era_start;
		let (total_payout, _max_payout) = inflation::compute_total_payout(
			&T::RewardCurve::get(),
			Self::eras_total_stake(previous_era),
			T::Currency::total_issuance(),
			// Duration of era; more than u64::MAX is rewarded as u64::MAX.
			era_duration.saturated_into::<u64>(),
		);

		// Set previous era reward.
		<ErasValidatorReward<T>>::insert(previous_era, total_payout);
	}

	/// The era has changed - enact new staking set.
	///
	/// NOTE: This always happens immediately before a session change to ensure that new validators
	/// get a chance to set their session keys.
	fn new_era(start_session_index: SessionIndex) -> Option<Vec<T::AccountId>> {
		// Increment current era.
		let current_era = CurrentEra::mutate(|s| { *s += 1; *s });
		// TODO TODO: either start_session_index strictly increase or we must remove old era overriden
		ErasStartSessionIndex::insert(&current_era, &start_session_index);

		// Clean old era information.
		if let Some(era) = current_era.checked_sub(HISTORY_DEPTH) {
			<ErasStakers<T>>::remove_prefix(era);
			<ErasValidatorReward<T>>::remove(era);
			<ErasRewardPoints<T>>::remove(era);
			<ErasTotalStake<T>>::remove(era);
			ErasStartSessionIndex::remove(era);
		}

		let bonding_duration = T::BondingDuration::get();

		BondedEras::mutate(|bonded| {
			bonded.push((current_era, start_session_index));

			if current_era > bonding_duration {
				let first_kept = current_era - bonding_duration;

				// prune out everything that's from before the first-kept index.
				let n_to_prune = bonded.iter()
					.take_while(|&&(era_idx, _)| era_idx < first_kept)
					.count();

				// kill slashing metadata.
				for (pruned_era, _) in bonded.drain(..n_to_prune) {
					slashing::clear_era_metadata::<T>(pruned_era);
				}

				if let Some(&(_, first_session)) = bonded.first() {
					T::SessionInterface::prune_historical_up_to(first_session);
				}
			}
		});

		// Reassign all ErasStakers.
		let maybe_new_validators = Self::select_validators();
		Self::apply_unapplied_slashes(current_era);

		maybe_new_validators
	}

	/// Apply previously-unapplied slashes on the beginning of a new era, after a delay.
	fn apply_unapplied_slashes(current_era: EraIndex) {
		let slash_defer_duration = T::SlashDeferDuration::get();
		<Self as Store>::EarliestUnappliedSlash::mutate(|earliest| if let Some(ref mut earliest) = earliest {
			let keep_from = current_era.saturating_sub(slash_defer_duration);
			for era in (*earliest)..keep_from {
				let era_slashes = <Self as Store>::UnappliedSlashes::take(&era);
				for slash in era_slashes {
					slashing::apply_slash::<T>(slash);
				}
			}

			*earliest = (*earliest).max(keep_from)
		})
	}

	/// Select a new validator set from the assembled stakers and their role preferences.
	///
	/// Returns a set of newly selected _stash_ IDs.
	///
	/// Assumes storage is coherent with the declaration.
	// TODO TODO: maybe remove storage alteration here and return types!!!
	fn select_validators() -> Option<Vec<T::AccountId>> {
		let mut all_nominators: Vec<(T::AccountId, Vec<T::AccountId>)> = Vec::new();
		let all_validator_candidates_iter = <Validators<T>>::enumerate();
		let all_validators_and_prefs = all_validator_candidates_iter.map(|(who, pref)| {
			let self_vote = (who.clone(), vec![who.clone()]);
			all_nominators.push(self_vote);
			(who, pref)
		}).collect::<BTreeMap<T::AccountId, ValidatorPrefs>>();
		let all_validators = all_validators_and_prefs.iter()
			.map(|(who, _pref)| who.clone())
			.collect::<Vec<T::AccountId>>();

		let nominator_votes = <Nominators<T>>::enumerate().map(|(nominator, nominations)| {
			let Nominations { submitted_in, mut targets, suppressed: _ } = nominations;

			// Filter out nomination targets which were nominated before the most recent
			// slashing span.
			targets.retain(|stash| {
				<Self as Store>::SlashingSpans::get(&stash).map_or(
					true,
					|spans| submitted_in >= spans.last_start(),
				)
			});

			(nominator, targets)
		});
		all_nominators.extend(nominator_votes);

		let maybe_phragmen_result = sp_phragmen::elect::<_, _, _, T::CurrencyToVote>(
			Self::validator_count() as usize,
			Self::minimum_validator_count().max(1) as usize,
			all_validators,
			all_nominators,
			Self::slashable_balance_of,
		);

		if let Some(phragmen_result) = maybe_phragmen_result {
			let elected_stashes = phragmen_result.winners.iter()
				.map(|(s, _)| s.clone())
				.collect::<Vec<T::AccountId>>();
			let assignments = phragmen_result.assignments;

			let to_votes = |b: BalanceOf<T>|
				<T::CurrencyToVote as Convert<BalanceOf<T>, u64>>::convert(b) as ExtendedBalance;
			let to_balance = |e: ExtendedBalance|
				<T::CurrencyToVote as Convert<ExtendedBalance, BalanceOf<T>>>::convert(e);

			let mut supports = sp_phragmen::build_support_map::<_, _, _, T::CurrencyToVote>(
				&elected_stashes,
				&assignments,
				Self::slashable_balance_of,
			);

			if cfg!(feature = "equalize") {
				let mut staked_assignments
					: Vec<(T::AccountId, Vec<PhragmenStakedAssignment<T::AccountId>>)>
					= Vec::with_capacity(assignments.len());
				for (n, assignment) in assignments.iter() {
					let mut staked_assignment
						: Vec<PhragmenStakedAssignment<T::AccountId>>
						= Vec::with_capacity(assignment.len());

					// If this is a self vote, then we don't need to equalise it at all. While the
					// staking system does not allow nomination and validation at the same time,
					// this must always be 100% support.
					if assignment.len() == 1 && assignment[0].0 == *n {
						continue;
					}
					for (c, per_thing) in assignment.iter() {
						let nominator_stake = to_votes(Self::slashable_balance_of(n));
						let other_stake = *per_thing * nominator_stake;
						staked_assignment.push((c.clone(), other_stake));
					}
					staked_assignments.push((n.clone(), staked_assignment));
				}

				let tolerance = 0_u128;
				let iterations = 2_usize;
				sp_phragmen::equalize::<_, _, T::CurrencyToVote, _>(
					staked_assignments,
					&mut supports,
					tolerance,
					iterations,
					Self::slashable_balance_of,
				);
			}

			let current_era = Self::current_era();
			// Populate ErasStakers and figure out the minimum stake behind a slot.
			let mut slot_stake = BalanceOf::<T>::max_value();
			let mut total_staked = BalanceOf::<T>::zero();
			for (c, s) in supports.into_iter() {
				let mut others_exposure = s.others.into_iter()
					.map(|(who, value)| IndividualExposure { who, value: to_balance(value) })
					.collect::<Vec<IndividualExposure<_, _>>>();
				others_exposure.sort_by(|a, b| a.who.cmp(&b.who));

				// build `struct exposure` from `support`
				let exposure = Exposure {
					own: to_balance(s.own),
					// This might reasonably saturate and we cannot do much about it. The sum of
					// someone's stake might exceed the balance type if they have the maximum amount
					// of balance and receive some support. This is super unlikely to happen, yet
					// we simulate it in some tests.
					total: to_balance(s.total),
					others: others_exposure,
				};
				if exposure.total < slot_stake {
					slot_stake = exposure.total;
				}
				total_staked += exposure.total;
				<ErasStakers<T>>::insert(&current_era, &c, exposure.clone());
			}

			// Insert current era informations
			<ErasTotalStake<T>>::insert(&current_era, total_staked);
			let default_pref = ValidatorPrefs::default();
			for stash in &elected_stashes {
				let pref = all_validators_and_prefs.get(stash)
					// This should always succeed but better to be safe
					.unwrap_or(&default_pref);
				<ErasValidatorPrefs<T>>::insert(&current_era, stash, pref);
			}

			// In order to keep the property required by `n_session_ending`
			// that we must return the new validator set even if it's the same as the old,
			// as long as any underlying economic conditions have changed, we don't attempt
			// to do any optimization where we compare against the prior set.
			Some(elected_stashes)
		} else {
			// There were not enough candidates for even our minimal level of functionality.
			// This is bad.
			// We should probably disable all functionality except for block production
			// and let the chain keep producing blocks until we can decide on a sufficiently
			// substantial set.
			// TODO: #2494
			None
		}
	}

	/// Remove all associated data of a stash account from the staking system.
	///
	/// Assumes storage is upgraded before calling.
	///
	/// This is called :
	/// - Immediately when an account's balance falls below existential deposit.
	/// - after a `withdraw_unbond()` call that frees all of a stash's bonded balance.
	fn kill_stash(stash: &T::AccountId) {
		if let Some(controller) = <Bonded<T>>::take(stash) {
			<Ledger<T>>::remove(&controller);
		}
		<Payee<T>>::remove(stash);
		<Validators<T>>::remove(stash);
		<Nominators<T>>::remove(stash);

		slashing::clear_stash_metadata::<T>(stash);
	}

	/// Add reward points to validators using their stash account ID.
	///
	/// Validators are keyed by stash account ID and must be in the current elected set.
	///
	/// For each element in the iterator the given number of points in u32 is added to the
	/// validator, thus duplicates are handled.
	///
	/// At the end of the era each the total payout will be distributed among validator
	/// relatively to their points.
	///
	/// COMPLEXITY: Complexity is `number_of_validator_to_reward x current_elected_len`.
	/// If you need to reward lots of validator consider using `reward_by_indices`.
	//
	// TODO: This is based on a false assumption; that rewarding will always add to a validator
	// in the current era. It will not, since validator set lags by some amount (currently one
	// session, but this may be configurable in the future).
	//
	// TODO: Force the rewarder to pass in the representative era index (or the session index) so
	// we can figure out which era's reward this should go to and be able to add points to eras that
	// have already passed.
	//
	// TODO: We should also ban collecting rewards from an era that may yet have points added to it.
	// This will likely need an additional API from session to let us know when an era will no
	// longer have any points added to it (i.e. basically just when the last session whose
	// validator set is some previous era).
	pub fn reward_by_ids(
		validators_points: impl IntoIterator<Item = (T::AccountId, u32)>
	) {
		<ErasRewardPoints<T>>::mutate(Self::active_era(), |era_rewards| {
			for (validator, points) in validators_points.into_iter() {
				*era_rewards.individual.entry(validator).or_default() += points;
				era_rewards.total += points;
			}
		});
	}

	/// Ensures that at the end of the current session there will be a new era.
	fn ensure_new_era() {
		match ForceEra::get() {
			Forcing::ForceAlways | Forcing::ForceNew => (),
			_ => ForceEra::put(Forcing::ForceNew),
		}
	}
}

impl<T: Trait> pallet_session::OnSessionEnding<T::AccountId> for Module<T> {
	fn on_session_ending(session_ending: SessionIndex, will_apply_at: SessionIndex)
		-> Option<Vec<T::AccountId>>
	{
		<Self as OnSessionEnding<_, _>>::on_session_ending(session_ending, will_apply_at)
			.map(|(new, _old)| new)
	}
}

impl<T: Trait> OnSessionEnding<T::AccountId, Exposure<T::AccountId, BalanceOf<T>>> for Module<T> {
	fn on_session_ending(session_ending: SessionIndex, will_apply_at: SessionIndex)
		-> Option<(Vec<T::AccountId>, Vec<(T::AccountId, Exposure<T::AccountId, BalanceOf<T>>)>)>
	{
		Self::ensure_storage_upgraded();
		let maybe_validator_sets = Self::new_session(will_apply_at); // TODO TODO: why was it -1 before ?
		Self::end_session(session_ending);
		maybe_validator_sets
	}
}

impl<T: Trait> OnFreeBalanceZero<T::AccountId> for Module<T> {
	fn on_free_balance_zero(stash: &T::AccountId) {
		Self::ensure_storage_upgraded();
		Self::kill_stash(stash);
	}
}

/// Add reward points to block authors:
/// * 20 points to the block producer for producing a (non-uncle) block in the relay chain,
/// * 2 points to the block producer for each reference to a previously unreferenced uncle, and
/// * 1 point to the producer of each referenced uncle block.
impl<T> pallet_authorship::EventHandler<T::AccountId, T::BlockNumber> for Module<T>
	where
		T: Trait + pallet_authorship::Trait + pallet_session::Trait
{
	fn note_author(author: T::AccountId) {
		Self::reward_by_ids(vec![(author, 20)])
	}
	fn note_uncle(author: T::AccountId, _age: T::BlockNumber) {
		Self::reward_by_ids(vec![
			(<pallet_authorship::Module<T>>::author(), 2),
			(author, 1)
		])
	}
}

/// A `Convert` implementation that finds the stash of the given controller account,
/// if any.
pub struct StashOf<T>(sp_std::marker::PhantomData<T>);

impl<T: Trait> Convert<T::AccountId, Option<T::AccountId>> for StashOf<T> {
	fn convert(controller: T::AccountId) -> Option<T::AccountId> {
		<Module<T>>::ledger(&controller).map(|l| l.stash)
	}
}

/// A typed conversion from stash account ID to the current exposure of nominators
/// on that account.
pub struct ExposureOf<T>(sp_std::marker::PhantomData<T>);

impl<T: Trait> Convert<T::AccountId, Option<Exposure<T::AccountId, BalanceOf<T>>>>
	for ExposureOf<T>
{
	fn convert(validator: T::AccountId) -> Option<Exposure<T::AccountId, BalanceOf<T>>> {
		// TODO TODO: which exposure do we want here ??? active era or current era ??
		Some(<Module<T>>::eras_stakers(<Module<T>>::current_era(), &validator))
	}
}

impl<T: Trait> SelectInitialValidators<T::AccountId> for Module<T> {
	fn select_initial_validators() -> Option<Vec<T::AccountId>> {
		<Module<T>>::select_validators()
	}
}

/// This is intended to be used with `FilterHistoricalOffences`.
impl <T: Trait> OnOffenceHandler<T::AccountId, pallet_session::historical::IdentificationTuple<T>> for Module<T> where
	T: pallet_session::Trait<ValidatorId = <T as frame_system::Trait>::AccountId>,
	T: pallet_session::historical::Trait<
		FullIdentification = Exposure<<T as frame_system::Trait>::AccountId, BalanceOf<T>>,
		FullIdentificationOf = ExposureOf<T>,
	>,
	T::SessionHandler: pallet_session::SessionHandler<<T as frame_system::Trait>::AccountId>,
	T::OnSessionEnding: pallet_session::OnSessionEnding<<T as frame_system::Trait>::AccountId>,
	T::SelectInitialValidators: pallet_session::SelectInitialValidators<<T as frame_system::Trait>::AccountId>,
	T::ValidatorIdOf: Convert<<T as frame_system::Trait>::AccountId, Option<<T as frame_system::Trait>::AccountId>>
{
	fn on_offence(
		offenders: &[OffenceDetails<T::AccountId, pallet_session::historical::IdentificationTuple<T>>],
		slash_fraction: &[Perbill],
		slash_session: SessionIndex,
	) {
		<Module<T>>::ensure_storage_upgraded();

		let reward_proportion = SlashRewardFraction::get();

		let era_now = Self::current_era();
		let window_start = era_now.saturating_sub(T::BondingDuration::get());
		let current_era_start_session_index = Self::eras_start_session_index(Self::current_era());

		// fast path for current-era report - most likely.
		let slash_era = if slash_session >= current_era_start_session_index {
			era_now
		} else {
			let eras = BondedEras::get();

			// reverse because it's more likely to find reports from recent eras.
			match eras.iter().rev().filter(|&&(_, ref sesh)| sesh <= &slash_session).next() {
				None => return, // before bonding period. defensive - should be filtered out.
				Some(&(ref slash_era, _)) => *slash_era,
			}
		};

		<Self as Store>::EarliestUnappliedSlash::mutate(|earliest| {
			if earliest.is_none() {
				*earliest = Some(era_now)
			}
		});

		let slash_defer_duration = T::SlashDeferDuration::get();

		for (details, slash_fraction) in offenders.iter().zip(slash_fraction) {
			let stash = &details.offender.0;
			let exposure = &details.offender.1;

			// Skip if the validator is invulnerable.
			if Self::invulnerables().contains(stash) {
				continue
			}

			let unapplied = slashing::compute_slash::<T>(slashing::SlashParams {
				stash,
				slash: *slash_fraction,
				exposure,
				slash_era,
				window_start,
				now: era_now,
				reward_proportion,
			});

			if let Some(mut unapplied) = unapplied {
				unapplied.reporters = details.reporters.clone();
				if slash_defer_duration == 0 {
					// apply right away.
					slashing::apply_slash::<T>(unapplied);
				} else {
					// defer to end of some `slash_defer_duration` from now.
					<Self as Store>::UnappliedSlashes::mutate(
						era_now,
						move |for_later| for_later.push(unapplied),
					);
				}
			}
		}
	}
}

/// Filter historical offences out and only allow those from the bonding period.
pub struct FilterHistoricalOffences<T, R> {
	_inner: sp_std::marker::PhantomData<(T, R)>,
}

impl<T, Reporter, Offender, R, O> ReportOffence<Reporter, Offender, O>
	for FilterHistoricalOffences<Module<T>, R> where
	T: Trait,
	R: ReportOffence<Reporter, Offender, O>,
	O: Offence<Offender>,
{
	fn report_offence(reporters: Vec<Reporter>, offence: O) {
		<Module<T>>::ensure_storage_upgraded();

		// disallow any slashing from before the current bonding period.
		let offence_session = offence.session_index();
		let bonded_eras = BondedEras::get();

		if bonded_eras.first().filter(|(_, start)| offence_session >= *start).is_some() {
			R::report_offence(reporters, offence)
		} else {
			<Module<T>>::deposit_event(
				RawEvent::OldSlashingReportDiscarded(offence_session)
			)
		}
	}
}<|MERGE_RESOLUTION|>--- conflicted
+++ resolved
@@ -870,13 +870,10 @@
 		InsufficientValue,
 		/// Can not schedule more unlock chunks.
 		NoMoreChunks,
-<<<<<<< HEAD
 		/// Invalid era to reward.
 		InvalidEraToReward,
-=======
 		/// Can not rebond without unlocking chunks.
 		NoUnlockChunk,
->>>>>>> e569c031
 	}
 }
 
