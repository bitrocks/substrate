--- conflicted
+++ resolved
@@ -38,9 +38,4 @@
 node-template-runtime = { version = "2.0.0-alpha.5", path = "../runtime" }
 
 [build-dependencies]
-<<<<<<< HEAD
-sc-cli = { version = "0.8.0-alpha.4", path = "../../../client/cli" }
-=======
-vergen = "3.0.4"
-build-script-utils = { version = "2.0.0-alpha.5", package = "substrate-build-script-utils", path = "../../../utils/build-script-utils" }
->>>>>>> d9e989a4
+sc-cli = { version = "0.8.0-alpha.4", path = "../../../client/cli" }