//! The Substrate Node Template runtime. This can be compiled with `#[no_std]`, ready for Wasm.

#![cfg_attr(not(feature = "std"), no_std)]
// `construct_runtime!` does a lot of recursion and requires us to increase the limit to 256.
#![recursion_limit="256"]

// Make the WASM binary available.
#[cfg(feature = "std")]
include!(concat!(env!("OUT_DIR"), "/wasm_binary.rs"));

use sp_std::prelude::*;
use sp_core::OpaqueMetadata;
use sp_runtime::{
	ApplyExtrinsicResult, transaction_validity::TransactionValidity, generic, create_runtime_str,
<<<<<<< HEAD
	impl_opaque_keys, MultiSignature, KeyTypeId,
=======
	impl_opaque_keys, MultiSignature,
>>>>>>> a6e7c051
};
use sp_runtime::traits::{
	BlakeTwo256, Block as BlockT, StaticLookup, Verify, ConvertInto,
	IdentifyAccount, NumberFor,
};
use sp_api::impl_runtime_apis;
use sp_consensus_aura::sr25519::AuthorityId as AuraId;
use grandpa::AuthorityList as GrandpaAuthorityList;
use grandpa::fg_primitives;
use sp_version::RuntimeVersion;
#[cfg(feature = "std")]
use sp_version::NativeVersion;

// A few exports that help ease life for downstream crates.
#[cfg(any(feature = "std", test))]
pub use sp_runtime::BuildStorage;
pub use timestamp::Call as TimestampCall;
pub use balances::Call as BalancesCall;
pub use sp_runtime::{Permill, Perbill};
pub use frame_support::{
	StorageValue, construct_runtime, parameter_types,
	traits::Randomness,
	weights::Weight,
};

/// Importing a template pallet
pub use template;

/// An index to a block.
pub type BlockNumber = u32;

/// Alias to 512-bit hash when used in the context of a transaction signature on the chain.
pub type Signature = MultiSignature;

/// Some way of identifying an account on the chain. We intentionally make it equivalent
/// to the public key of our transaction signing scheme.
pub type AccountId = <<Signature as Verify>::Signer as IdentifyAccount>::AccountId;

/// The type for looking up accounts. We don't expect more than 4 billion of them, but you
/// never know...
pub type AccountIndex = u32;

/// Balance of an account.
pub type Balance = u128;

/// Index of a transaction in the chain.
pub type Index = u32;

/// A hash of some data used by the chain.
pub type Hash = sp_core::H256;

/// Digest item type.
pub type DigestItem = generic::DigestItem<Hash>;

/// Opaque types. These are used by the CLI to instantiate machinery that don't need to know
/// the specifics of the runtime. They can then be made to be agnostic over specific formats
/// of data like extrinsics, allowing for them to continue syncing the network through upgrades
/// to even the core datastructures.
pub mod opaque {
	use super::*;

	pub use sp_runtime::OpaqueExtrinsic as UncheckedExtrinsic;

	/// Opaque block header type.
	pub type Header = generic::Header<BlockNumber, BlakeTwo256>;
	/// Opaque block type.
	pub type Block = generic::Block<Header, UncheckedExtrinsic>;
	/// Opaque block identifier type.
	pub type BlockId = generic::BlockId<Block>;

	impl_opaque_keys! {
		pub struct SessionKeys {
			pub aura: Aura,
			pub grandpa: Grandpa,
		}
	}
}

/// This runtime version.
pub const VERSION: RuntimeVersion = RuntimeVersion {
	spec_name: create_runtime_str!("node-template"),
	impl_name: create_runtime_str!("node-template"),
	authoring_version: 1,
	spec_version: 1,
	impl_version: 1,
	apis: RUNTIME_API_VERSIONS,
};

pub const MILLISECS_PER_BLOCK: u64 = 6000;

pub const SLOT_DURATION: u64 = MILLISECS_PER_BLOCK;

// These time units are defined in number of blocks.
pub const MINUTES: BlockNumber = 60_000 / (MILLISECS_PER_BLOCK as BlockNumber);
pub const HOURS: BlockNumber = MINUTES * 60;
pub const DAYS: BlockNumber = HOURS * 24;

/// The version infromation used to identify this runtime when compiled natively.
#[cfg(feature = "std")]
pub fn native_version() -> NativeVersion {
	NativeVersion {
		runtime_version: VERSION,
		can_author_with: Default::default(),
	}
}

parameter_types! {
	pub const BlockHashCount: BlockNumber = 250;
	pub const MaximumBlockWeight: Weight = 1_000_000;
	pub const AvailableBlockRatio: Perbill = Perbill::from_percent(75);
	pub const MaximumBlockLength: u32 = 5 * 1024 * 1024;
	pub const Version: RuntimeVersion = VERSION;
}

impl system::Trait for Runtime {
	/// The identifier used to distinguish between accounts.
	type AccountId = AccountId;
	/// The aggregated dispatch type that is available for extrinsics.
	type Call = Call;
	/// The lookup mechanism to get account ID from whatever is passed in dispatchers.
	type Lookup = Indices;
	/// The index type for storing how many extrinsics an account has signed.
	type Index = Index;
	/// The index type for blocks.
	type BlockNumber = BlockNumber;
	/// The type for hashing blocks and tries.
	type Hash = Hash;
	/// The hashing algorithm used.
	type Hashing = BlakeTwo256;
	/// The header type.
	type Header = generic::Header<BlockNumber, BlakeTwo256>;
	/// The ubiquitous event type.
	type Event = Event;
	/// The ubiquitous origin type.
	type Origin = Origin;
	/// Maximum number of block number to block hash mappings to keep (oldest pruned first).
	type BlockHashCount = BlockHashCount;
	/// Maximum weight of each block.
	type MaximumBlockWeight = MaximumBlockWeight;
	/// Maximum size of all encoded transactions (in bytes) that are allowed in one block.
	type MaximumBlockLength = MaximumBlockLength;
	/// Portion of the block weight that is available to all normal transactions.
	type AvailableBlockRatio = AvailableBlockRatio;
	/// Version of the runtime.
	type Version = Version;
	/// Converts a module to the index of the module in `construct_runtime!`.
	///
	/// This type is being generated by `construct_runtime!`.
	type ModuleToIndex = ModuleToIndex;
	/// What to do if a new account is created.
	type OnNewAccount = ();
	/// What to do if an account is fully reaped from the system.
	type OnReapAccount = Balances;
	/// The data to be stored in an account.
	type AccountData = balances::AccountData<Balance>;
}

impl aura::Trait for Runtime {
	type AuthorityId = AuraId;
}

impl grandpa::Trait for Runtime {
	type Event = Event;
	type Call = Call;
	type HandleEquivocation = ();
}

parameter_types! {
	/// How much an index costs.
	pub const IndexDeposit: u128 = 100;
}

impl indices::Trait for Runtime {
	/// The type for recording indexing into the account enumeration. If this ever overflows, there
	/// will be problems!
	type AccountIndex = AccountIndex;
	/// The ubiquitous event type.
	type Event = Event;
	/// The currency type.
	type Currency = Balances;
	/// How much an index costs.
	type Deposit = IndexDeposit;
}

parameter_types! {
	pub const MinimumPeriod: u64 = SLOT_DURATION / 2;
}

impl timestamp::Trait for Runtime {
	/// A timestamp: milliseconds since the unix epoch.
	type Moment = u64;
	type OnTimestampSet = Aura;
	type MinimumPeriod = MinimumPeriod;
}

parameter_types! {
	pub const ExistentialDeposit: u128 = 500;
}

impl balances::Trait for Runtime {
	/// The type for recording an account's balance.
	type Balance = Balance;
	/// The ubiquitous event type.
	type Event = Event;
	type DustRemoval = ();
	type ExistentialDeposit = ExistentialDeposit;
	type AccountStore = System;
}

parameter_types! {
	pub const TransactionBaseFee: Balance = 0;
	pub const TransactionByteFee: Balance = 1;
}

impl transaction_payment::Trait for Runtime {
	type Currency = balances::Module<Runtime>;
	type OnTransactionPayment = ();
	type TransactionBaseFee = TransactionBaseFee;
	type TransactionByteFee = TransactionByteFee;
	type WeightToFee = ConvertInto;
	type FeeMultiplierUpdate = ();
}

impl sudo::Trait for Runtime {
	type Event = Event;
	type Proposal = Call;
}

/// Used for the module template in `./template.rs`
impl template::Trait for Runtime {
	type Event = Event;
}

construct_runtime!(
	pub enum Runtime where
		Block = Block,
		NodeBlock = opaque::Block,
		UncheckedExtrinsic = UncheckedExtrinsic
	{
		System: system::{Module, Call, Config, Storage, Event<T>},
		Timestamp: timestamp::{Module, Call, Storage, Inherent},
		Aura: aura::{Module, Config<T>, Inherent(Timestamp)},
		Grandpa: grandpa::{Module, Call, Storage, Config, Event},
		Indices: indices::{Module, Call, Storage, Event<T>, Config<T>},
		Balances: balances::{Module, Call, Storage, Config<T>, Event<T>},
		TransactionPayment: transaction_payment::{Module, Storage},
		Sudo: sudo,
		// Used for the module template in `./template.rs`
		TemplateModule: template::{Module, Call, Storage, Event<T>},
		RandomnessCollectiveFlip: randomness_collective_flip::{Module, Call, Storage},
	}
);

/// The address format for describing accounts.
pub type Address = <Indices as StaticLookup>::Source;
/// Block header type as expected by this runtime.
pub type Header = generic::Header<BlockNumber, BlakeTwo256>;
/// Block type as expected by this runtime.
pub type Block = generic::Block<Header, UncheckedExtrinsic>;
/// A Block signed with a Justification
pub type SignedBlock = generic::SignedBlock<Block>;
/// BlockId type as expected by this runtime.
pub type BlockId = generic::BlockId<Block>;
/// The SignedExtension to the basic transaction logic.
pub type SignedExtra = (
	system::CheckVersion<Runtime>,
	system::CheckGenesis<Runtime>,
	system::CheckEra<Runtime>,
	system::CheckNonce<Runtime>,
	system::CheckWeight<Runtime>,
	transaction_payment::ChargeTransactionPayment<Runtime>
);
/// Unchecked extrinsic type as expected by this runtime.
pub type UncheckedExtrinsic = generic::UncheckedExtrinsic<Address, Call, Signature, SignedExtra>;
/// Extrinsic type that has already been checked.
pub type CheckedExtrinsic = generic::CheckedExtrinsic<AccountId, Call, SignedExtra>;
/// Executive: handles dispatch to the various modules.
pub type Executive = frame_executive::Executive<Runtime, Block, system::ChainContext<Runtime>, Runtime, AllModules>;

impl_runtime_apis! {
	impl sp_api::Core<Block> for Runtime {
		fn version() -> RuntimeVersion {
			VERSION
		}

		fn execute_block(block: Block) {
			Executive::execute_block(block)
		}

		fn initialize_block(header: &<Block as BlockT>::Header) {
			Executive::initialize_block(header)
		}
	}

	impl sp_api::Metadata<Block> for Runtime {
		fn metadata() -> OpaqueMetadata {
			Runtime::metadata().into()
		}
	}

	impl sp_block_builder::BlockBuilder<Block> for Runtime {
		fn apply_extrinsic(extrinsic: <Block as BlockT>::Extrinsic) -> ApplyExtrinsicResult {
			Executive::apply_extrinsic(extrinsic)
		}

		fn finalize_block() -> <Block as BlockT>::Header {
			Executive::finalize_block()
		}

		fn inherent_extrinsics(data: sp_inherents::InherentData) -> Vec<<Block as BlockT>::Extrinsic> {
			data.create_extrinsics()
		}

		fn check_inherents(
			block: Block,
			data: sp_inherents::InherentData,
		) -> sp_inherents::CheckInherentsResult {
			data.check_extrinsics(&block)
		}

		fn random_seed() -> <Block as BlockT>::Hash {
			RandomnessCollectiveFlip::random_seed()
		}
	}

	impl sp_transaction_pool::runtime_api::TaggedTransactionQueue<Block> for Runtime {
		fn validate_transaction(tx: <Block as BlockT>::Extrinsic) -> TransactionValidity {
			Executive::validate_transaction(tx)
		}
	}

	impl sp_offchain::OffchainWorkerApi<Block> for Runtime {
		fn offchain_worker(header: &<Block as BlockT>::Header) {
			Executive::offchain_worker(header)
		}
	}

	impl sp_consensus_aura::AuraApi<Block, AuraId> for Runtime {
		fn slot_duration() -> u64 {
			Aura::slot_duration()
		}

		fn authorities() -> Vec<AuraId> {
			Aura::authorities()
		}
	}

	impl sp_session::SessionKeys<Block> for Runtime {
		fn generate_session_keys(seed: Option<Vec<u8>>) -> Vec<u8> {
			opaque::SessionKeys::generate(seed)
		}

		fn decode_session_keys(
			encoded: Vec<u8>,
		) -> Option<Vec<(Vec<u8>, sp_core::crypto::KeyTypeId)>> {
			opaque::SessionKeys::decode_into_raw_public_keys(&encoded)
		}
	}

	impl sp_session::SessionMembership<Block> for Runtime {
		fn generate_session_membership_proof(
			_session_key: (KeyTypeId, Vec<u8>),
		) -> Option<sp_session::MembershipProof> {
			None
		}
	}

	impl fg_primitives::GrandpaApi<Block> for Runtime {
		fn grandpa_authorities() -> GrandpaAuthorityList {
			Grandpa::grandpa_authorities()
		}

		fn submit_report_equivocation_extrinsic(
			_equivocation_report: fg_primitives::EquivocationReport<
				<Block as BlockT>::Hash,
				NumberFor<Block>,
			>,
			_key_owner_proof: Vec<u8>,
		) -> Option<()> {
			None
		}
	}
}<|MERGE_RESOLUTION|>--- conflicted
+++ resolved
@@ -12,11 +12,7 @@
 use sp_core::OpaqueMetadata;
 use sp_runtime::{
 	ApplyExtrinsicResult, transaction_validity::TransactionValidity, generic, create_runtime_str,
-<<<<<<< HEAD
 	impl_opaque_keys, MultiSignature, KeyTypeId,
-=======
-	impl_opaque_keys, MultiSignature,
->>>>>>> a6e7c051
 };
 use sp_runtime::traits::{
 	BlakeTwo256, Block as BlockT, StaticLookup, Verify, ConvertInto,
@@ -378,7 +374,7 @@
 
 	impl sp_session::SessionMembership<Block> for Runtime {
 		fn generate_session_membership_proof(
-			_session_key: (KeyTypeId, Vec<u8>),
+			_session_key: (sp_core::crypto::KeyTypeId, Vec<u8>),
 		) -> Option<sp_session::MembershipProof> {
 			None
 		}
