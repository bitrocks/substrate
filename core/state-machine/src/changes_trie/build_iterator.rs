// Copyright 2017-2019 Parity Technologies (UK) Ltd.
// This file is part of Substrate.

// Substrate is free software: you can redistribute it and/or modify
// it under the terms of the GNU General Public License as published by
// the Free Software Foundation, either version 3 of the License, or
// (at your option) any later version.

// Substrate is distributed in the hope that it will be useful,
// but WITHOUT ANY WARRANTY; without even the implied warranty of
// MERCHANTABILITY or FITNESS FOR A PARTICULAR PURPOSE.  See the
// GNU General Public License for more details.

// You should have received a copy of the GNU General Public License
// along with Substrate.  If not, see <http://www.gnu.org/licenses/>.

//! Structures and functions to return blocks whose changes are to be included
//! in given block's changes trie.

use num_traits::Zero;
use crate::changes_trie::{ConfigurationRange, BlockNumber};

/// Returns iterator of OTHER blocks that are required for inclusion into
/// changes trie of given block. Blocks are guaranteed to be returned in
/// ascending order.
///
/// Skewed digest is built IF block >= config.end.
pub fn digest_build_iterator<'a, Number: BlockNumber>(
	config: ConfigurationRange<'a, Number>,
	block: Number,
) -> DigestBuildIterator<Number> {
	// prepare digest build parameters
	let (_, _, digest_step) = match config.config.digest_level_at_block(config.zero, block.clone()) {
		Some((current_level, digest_interval, digest_step)) =>
			(current_level, digest_interval, digest_step),
		None => return DigestBuildIterator::empty(),
	};

	DigestBuildIterator::new(block.clone(), config.end.unwrap_or(block), config.config.digest_interval, digest_step)
}

/// Changes trie build iterator that returns numbers of OTHER blocks that are
/// required for inclusion into changes trie of given block.
#[derive(Debug)]
pub struct DigestBuildIterator<Number: BlockNumber> {
	/// Block we're building changes trie for. It could (logically) be a post-end block if we are creating
	/// skewed digest.
	block: Number,
	/// Block that is a last block where current configuration is active. We have never yet created anything
	/// after this block => digest that we're creating can't reference any blocks that are >= end.
	end: Number,
	/// Interval of L1 digest blocks.
	digest_interval: u32,
	/// Max step that could be used when digest is created.
	max_step: u32,

	// Mutable data below:

	/// Step of current blocks range.
	current_step: u32,
	/// Reverse step of current blocks range.
	current_step_reverse: u32,
	/// Current blocks range.
	current_range: Option<BlocksRange<Number>>,
	/// Last block that we have returned.
	last_block: Option<Number>,
}

impl<Number: BlockNumber> DigestBuildIterator<Number> {
	/// Create new digest build iterator.
	pub fn new(block: Number, end: Number, digest_interval: u32, max_step: u32) -> Self {
		DigestBuildIterator {
			block,
			end,
			digest_interval,
			max_step,
			current_step: max_step,
			current_step_reverse: 0,
			current_range: None,
			last_block: None,
		}
	}

	/// Create empty digest build iterator.
	pub fn empty() -> Self {
		Self::new(Zero::zero(), Zero::zero(), 0, 0)
	}
}

impl<Number: BlockNumber> Iterator for DigestBuildIterator<Number> {
	type Item = Number;

	fn next(&mut self) -> Option<Self::Item> {
<<<<<<< HEAD
=======
		// when we're building skewed digest, we might want to skip some blocks if
		// they're not covered by current configuration
>>>>>>> 2980dcf3
		loop {
			if let Some(next) = self.current_range.as_mut().and_then(|iter| iter.next()) {
				if next < self.end {
					self.last_block = Some(next.clone());
					return Some(next);
				}
			}

			// we are safe to use non-checking mul/sub versions here because:
			// DigestBuildIterator is created only by internal function that is checking
			// that all multiplications/subtractions are safe within max_step limit

			let next_step_reverse = if self.current_step_reverse == 0 {
				1
			} else {
				self.current_step_reverse * self.digest_interval
			};
			if next_step_reverse > self.max_step {
				return None;
			}

			self.current_step_reverse = next_step_reverse;
			self.current_range = Some(BlocksRange::new(
				match self.last_block.clone() {
					Some(last_block) => last_block + self.current_step.into(),
					None => self.block.clone() - (self.current_step * self.digest_interval - self.current_step).into(),
				},
				self.block.clone(),
				self.current_step.into(),
			));

			self.current_step = self.current_step / self.digest_interval;
			if self.current_step == 0 {
				self.current_step = 1;
			}
		}
	}
}

/// Blocks range iterator with builtin step_by support.
#[derive(Debug)]
struct BlocksRange<Number: BlockNumber> {
	current: Number,
	end: Number,
	step: Number,
}

impl<Number: BlockNumber> BlocksRange<Number> {
	pub fn new(begin: Number, end: Number, step: Number) -> Self {
		BlocksRange {
			current: begin,
			end,
			step,
		}
	}
}

impl<Number: BlockNumber> Iterator for BlocksRange<Number> {
	type Item = Number;

	fn next(&mut self) -> Option<Self::Item> {
		if self.current >= self.end {
			return None;
		}

		let current = Some(self.current.clone());
		self.current += self.step.clone();
		current
	}
}

#[cfg(test)]
mod tests {
	use crate::changes_trie::Configuration;
	use super::*;

	fn digest_build_iterator(
		digest_interval: u32,
		digest_levels: u32,
		zero: u64,
		block: u64,
		end: Option<u64>,
	) -> DigestBuildIterator<u64> {
		super::digest_build_iterator(
			ConfigurationRange {
				config: &Configuration {
					digest_interval,
					digest_levels,
				},
				zero,
				end,
			},
			block,
		)
	}

	fn digest_build_iterator_basic(
		digest_interval: u32,
		digest_levels: u32,
		zero: u64,
		block: u64,
	) -> (u64, u32, u32) {
		let iter = digest_build_iterator(digest_interval, digest_levels, zero, block, None);
		(iter.block, iter.digest_interval, iter.max_step)
	}

	fn digest_build_iterator_blocks(
		digest_interval: u32,
		digest_levels: u32,
		zero: u64,
		block: u64,
		end: Option<u64>,
	) -> Vec<u64> {
		digest_build_iterator(digest_interval, digest_levels, zero, block, end).collect()
	}

	#[test]
	fn suggest_digest_inclusion_returns_empty_iterator() {
		fn test_with_zero(zero: u64) {
			let empty = (0, 0, 0);
			assert_eq!(digest_build_iterator_basic(4, 16, zero, zero + 0), empty, "block is 0");
			assert_eq!(digest_build_iterator_basic(0, 16, zero, zero + 64), empty, "digest_interval is 0");
			assert_eq!(digest_build_iterator_basic(1, 16, zero, zero + 64), empty, "digest_interval is 1");
			assert_eq!(digest_build_iterator_basic(4, 0, zero, zero + 64), empty, "digest_levels is 0");
			assert_eq!(
				digest_build_iterator_basic(4, 16, zero, zero + 1),
				empty,
				"digest is not required for this block",
			);
			assert_eq!(
				digest_build_iterator_basic(4, 16, zero, zero + 2),
				empty,
				"digest is not required for this block",
			);
			assert_eq!(
				digest_build_iterator_basic(4, 16, zero, zero + 15),
				empty,
				"digest is not required for this block",
			);
			assert_eq!(
				digest_build_iterator_basic(4, 16, zero, zero + 17),
				empty,
				"digest is not required for this block",
			);
			assert_eq!(digest_build_iterator_basic(
				::std::u32::MAX / 2 + 1,
				16,
				zero,
				::std::u64::MAX,
			), empty, "digest_interval * 2 is greater than u64::MAX");
		}

		test_with_zero(0);
		test_with_zero(1);
		test_with_zero(2);
		test_with_zero(4);
		test_with_zero(17);
	}

	#[test]
	fn suggest_digest_inclusion_returns_level1_iterator() {
		fn test_with_zero(zero: u64) {
			assert_eq!(
				digest_build_iterator_basic(16, 1, zero, zero + 16),
				(zero + 16, 16, 1),
				"!(block % interval) && first digest level == block",
			);
			assert_eq!(
				digest_build_iterator_basic(16, 1, zero, zero + 256),
				(zero + 256, 16, 1),
				"!(block % interval^2), but there's only 1 digest level",
			);
			assert_eq!(
				digest_build_iterator_basic(16, 2, zero, zero + 32),
				(zero + 32, 16, 1),
				"second level digest is not required for this block",
			);
			assert_eq!(
				digest_build_iterator_basic(16, 3, zero, zero + 4080),
				(zero + 4080, 16, 1),
				"second && third level digest are not required for this block",
			);
		}

		test_with_zero(0);
		test_with_zero(16);
		test_with_zero(17);
	}

	#[test]
	fn suggest_digest_inclusion_returns_level2_iterator() {
		fn test_with_zero(zero: u64) {
			assert_eq!(
				digest_build_iterator_basic(16, 2, zero, zero + 256),
				(zero + 256, 16, 16),
				"second level digest",
			);
			assert_eq!(
				digest_build_iterator_basic(16, 2, zero, zero + 4096),
				(zero + 4096, 16, 16),
				"!(block % interval^3), but there's only 2 digest levels",
			);
		}

		test_with_zero(0);
		test_with_zero(16);
		test_with_zero(17);
	}

	#[test]
	fn suggest_digest_inclusion_returns_level3_iterator() {
		fn test_with_zero(zero: u64) {
			assert_eq!(
				digest_build_iterator_basic(16, 3, zero, zero + 4096),
				(zero + 4096, 16, 256),
				"third level digest: beginning",
			);
			assert_eq!(
				digest_build_iterator_basic(16, 3, zero, zero + 8192),
				(zero + 8192, 16, 256),
				"third level digest: next",
			);
		}

		test_with_zero(0);
		test_with_zero(16);
		test_with_zero(17);
	}

	#[test]
	fn digest_iterator_returns_level1_blocks() {
		fn test_with_zero(zero: u64) {
			assert_eq!(digest_build_iterator_blocks(16, 1, zero, zero + 16, None),
				[1, 2, 3, 4, 5, 6, 7, 8, 9, 10, 11, 12, 13, 14, 15]
					.iter().map(|item| zero + item).collect::<Vec<_>>());
			assert_eq!(digest_build_iterator_blocks(16, 1, zero, zero + 256, None),
				[241, 242, 243, 244, 245, 246, 247, 248, 249, 250, 251, 252, 253, 254, 255]
					.iter().map(|item| zero + item).collect::<Vec<_>>());
			assert_eq!(digest_build_iterator_blocks(16, 2, zero, zero + 32, None),
				[17, 18, 19, 20, 21, 22, 23, 24, 25, 26, 27, 28, 29, 30, 31]
					.iter().map(|item| zero + item).collect::<Vec<_>>());
			assert_eq!(digest_build_iterator_blocks(16, 3, zero, zero + 4080, None),
				[4065, 4066, 4067, 4068, 4069, 4070, 4071, 4072, 4073, 4074, 4075, 4076, 4077, 4078, 4079]
					.iter().map(|item| zero + item).collect::<Vec<_>>());
		}

		test_with_zero(0);
		test_with_zero(16);
		test_with_zero(17);
	}

	#[test]
	fn digest_iterator_returns_level1_and_level2_blocks() {
		fn test_with_zero(zero: u64) {
			assert_eq!(digest_build_iterator_blocks(16, 2, zero, zero + 256, None),
				[
					// level2 points to previous 16-1 level1 digests:
					16, 32, 48, 64, 80, 96, 112, 128, 144, 160, 176, 192, 208, 224, 240,
					// level2 is a level1 digest of 16-1 previous blocks:
					241, 242, 243, 244, 245, 246, 247, 248, 249, 250, 251, 252, 253, 254, 255,
				].iter().map(|item| zero + item).collect::<Vec<_>>(),
			);
			assert_eq!(digest_build_iterator_blocks(16, 2, zero, zero + 4096, None),
				[
					// level2 points to previous 16-1 level1 digests:
					3856, 3872, 3888, 3904, 3920, 3936, 3952, 3968, 3984, 4000, 4016, 4032, 4048, 4064, 4080,
					// level2 is a level1 digest of 16-1 previous blocks:
					4081, 4082, 4083, 4084, 4085, 4086, 4087, 4088, 4089, 4090, 4091, 4092, 4093, 4094, 4095,
				].iter().map(|item| zero + item).collect::<Vec<_>>(),
			);
		}

		test_with_zero(0);
		test_with_zero(16);
		test_with_zero(17);
	}

	#[test]
	fn digest_iterator_returns_level1_and_level2_and_level3_blocks() {
		fn test_with_zero(zero: u64) {
			assert_eq!(digest_build_iterator_blocks(16, 3, zero, zero + 4096, None),
				[
					// level3 points to previous 16-1 level2 digests:
					256, 512, 768, 1024, 1280, 1536, 1792, 2048, 2304, 2560, 2816, 3072, 3328, 3584, 3840,
					// level3 points to previous 16-1 level1 digests:
					3856, 3872, 3888, 3904, 3920, 3936, 3952, 3968, 3984, 4000, 4016, 4032, 4048, 4064, 4080,
					// level3 is a level1 digest of 16-1 previous blocks:
					4081, 4082, 4083, 4084, 4085, 4086, 4087, 4088, 4089, 4090, 4091, 4092, 4093, 4094, 4095,
				].iter().map(|item| zero + item).collect::<Vec<_>>(),
			);
		}

		test_with_zero(0);
		test_with_zero(16);
		test_with_zero(17);
	}

	#[test]
	fn digest_iterator_returns_skewed_digest_blocks() {
		fn test_with_zero(zero: u64) {
			assert_eq!(digest_build_iterator_blocks(16, 3, zero, zero + 4096, Some(zero + 1338)),
				[
					// level3 MUST point to previous 16-1 level2 digests, BUT there are only 5:
					256, 512, 768, 1024, 1280,
					// level3 MUST point to previous 16-1 level1 digests, BUT there are only 3:
					1296, 1312, 1328,
					// level3 MUST be a level1 digest of 16-1 previous blocks, BUT there are only 9:
					1329, 1330, 1331, 1332, 1333, 1334, 1335, 1336, 1337,
				].iter().map(|item| zero + item).collect::<Vec<_>>(),
			);
		}

		test_with_zero(0);
		test_with_zero(16);
		test_with_zero(17);
	}

	#[test]
	fn digest_iterator_returns_skewed_digest_blocks_skipping_level() {
		fn test_with_zero(zero: u64) {
			assert_eq!(digest_build_iterator_blocks(16, 3, zero, zero + 4096, Some(zero + 1284)),
				[
					// level3 MUST point to previous 16-1 level2 digests, BUT there are only 5:
					256, 512, 768, 1024, 1280,
					// level3 MUST point to previous 16-1 level1 digests, BUT there are NO ANY L1-digests:
					// level3 MUST be a level1 digest of 16-1 previous blocks, BUT there are only 3:
					1281, 1282, 1283,
				].iter().map(|item| zero + item).collect::<Vec<_>>(),
			);
		}

		test_with_zero(0);
		test_with_zero(16);
		test_with_zero(17);
	}
}<|MERGE_RESOLUTION|>--- conflicted
+++ resolved
@@ -91,11 +91,8 @@
 	type Item = Number;
 
 	fn next(&mut self) -> Option<Self::Item> {
-<<<<<<< HEAD
-=======
 		// when we're building skewed digest, we might want to skip some blocks if
 		// they're not covered by current configuration
->>>>>>> 2980dcf3
 		loop {
 			if let Some(next) = self.current_range.as_mut().and_then(|iter| iter.next()) {
 				if next < self.end {
