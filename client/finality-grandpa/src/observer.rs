--- conflicted
+++ resolved
@@ -150,11 +150,7 @@
 /// listening for and validating GRANDPA commits instead of following the full
 /// protocol. Provide configuration and a link to a block import worker that has
 /// already been instantiated with `block_import`.
-<<<<<<< HEAD
-pub fn run_grandpa_observer<B, E, Block: BlockT, N, RA, PRA, SC, Sp>(
-=======
-pub fn run_grandpa_observer<B, E, Block: BlockT, N, RA, SC>(
->>>>>>> a6e7c051
+pub fn run_grandpa_observer<B, E, Block: BlockT, N, RA, PRA, SC>(
 	config: Config,
 	link: LinkHalf<B, E, Block, RA, PRA, SC>,
 	network: N,
