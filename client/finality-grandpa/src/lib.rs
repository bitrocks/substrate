// Copyright 2018-2019 Parity Technologies (UK) Ltd.
// This file is part of Substrate.

// Substrate is free software: you can redistribute it and/or modify
// it under the terms of the GNU General Public License as published by
// the Free Software Foundation, either version 3 of the License, or
// (at your option) any later version.

// Substrate is distributed in the hope that it will be useful,
// but WITHOUT ANY WARRANTY; without even the implied warranty of
// MERCHANTABILITY or FITNESS FOR A PARTICULAR PURPOSE.  See the
// GNU General Public License for more details.

// You should have received a copy of the GNU General Public License
// along with Substrate.  If not, see <http://www.gnu.org/licenses/>.

//! Integration of the GRANDPA finality gadget into substrate.
//!
//! This crate is unstable and the API and usage may change.
//!
//! This crate provides a long-running future that produces finality notifications.
//!
//! # Usage
//!
//! First, create a block-import wrapper with the `block_import` function. The
//! GRANDPA worker needs to be linked together with this block import object, so
//! a `LinkHalf` is returned as well. All blocks imported (from network or
//! consensus or otherwise) must pass through this wrapper, otherwise consensus
//! is likely to break in unexpected ways.
//!
//! Next, use the `LinkHalf` and a local configuration to `run_grandpa_voter`.
//! This requires a `Network` implementation. The returned future should be
//! driven to completion and will finalize blocks in the background.
//!
//! # Changing authority sets
//!
//! The rough idea behind changing authority sets in GRANDPA is that at some point,
//! we obtain agreement for some maximum block height that the current set can
//! finalize, and once a block with that height is finalized the next set will
//! pick up finalization from there.
//!
//! Technically speaking, this would be implemented as a voting rule which says,
//! "if there is a signal for a change in N blocks in block B, only vote on
//! chains with length NUM(B) + N if they contain B". This conditional-inclusion
//! logic is complex to compute because it requires looking arbitrarily far
//! back in the chain.
//!
//! Instead, we keep track of a list of all signals we've seen so far (across
//! all forks), sorted ascending by the block number they would be applied at.
//! We never vote on chains with number higher than the earliest handoff block
//! number (this is num(signal) + N). When finalizing a block, we either apply
//! or prune any signaled changes based on whether the signaling block is
//! included in the newly-finalized chain.

use futures::prelude::*;
use log::{debug, error, info};
use futures::sync::mpsc;
use client_api::{BlockchainEvents, CallExecutor, backend::Backend, ExecutionStrategy};
use sp_blockchain::{HeaderBackend, Error as ClientError};
use client::Client;
use codec::{Decode, Encode};
<<<<<<< HEAD
use sr_primitives::generic::BlockId;
use sr_primitives::traits::{NumberFor, Block as BlockT, DigestFor, ProvideRuntimeApi, Zero};
=======
use sp_runtime::generic::BlockId;
use sp_runtime::traits::{NumberFor, Block as BlockT, DigestFor, Zero};
>>>>>>> 2b80f06b
use keystore::KeyStorePtr;
use inherents::InherentDataProviders;
use consensus_common::SelectChain;
use primitives::{H256, Blake2Hasher, Pair};
<<<<<<< HEAD
use substrate_telemetry::{telemetry, CONSENSUS_INFO, CONSENSUS_DEBUG, CONSENSUS_WARN};
use session::SessionMembership;
=======
use sc_telemetry::{telemetry, CONSENSUS_INFO, CONSENSUS_DEBUG, CONSENSUS_WARN};
>>>>>>> 2b80f06b
use serde_json;

use sp_finality_tracker;

use grandpa::Error as GrandpaError;
use grandpa::{voter, BlockNumberOps, voter_set::VoterSet};

use std::fmt;
use std::sync::Arc;
use std::time::Duration;

mod authorities;
mod aux_schema;
mod communication;
mod consensus_changes;
mod environment;
mod finality_proof;
mod import;
mod justification;
mod light_import;
mod observer;
mod until_imported;
mod voting_rule;

pub use communication::Network;
pub use finality_proof::FinalityProofProvider;
pub use justification::GrandpaJustification;
pub use light_import::light_block_import;
pub use observer::run_grandpa_observer;
pub use voting_rule::{
	BeforeBestBlock, ThreeQuartersOfTheUnfinalizedChain, VotingRule, VotingRulesBuilder
};

use aux_schema::PersistentData;
use environment::{Environment, VoterSetState};
use import::GrandpaBlockImport;
use until_imported::UntilGlobalMessageBlocksImported;
use communication::NetworkBridge;
use fg_primitives::{AuthorityList, AuthorityPair, AuthoritySignature, GrandpaApi, SetId};

// Re-export these two because it's just so damn convenient.
pub use fg_primitives::{AuthorityId, ScheduledChange};

#[cfg(test)]
mod tests;

/// A GRANDPA message for a substrate chain.
pub type Message<Block> = grandpa::Message<<Block as BlockT>::Hash, NumberFor<Block>>;

/// A signed message.
pub type SignedMessage<Block> = grandpa::SignedMessage<
	<Block as BlockT>::Hash,
	NumberFor<Block>,
	AuthoritySignature,
	AuthorityId,
>;

/// A primary propose message for this chain's block type.
pub type PrimaryPropose<Block> = grandpa::PrimaryPropose<<Block as BlockT>::Hash, NumberFor<Block>>;
/// A prevote message for this chain's block type.
pub type Prevote<Block> = grandpa::Prevote<<Block as BlockT>::Hash, NumberFor<Block>>;
/// A precommit message for this chain's block type.
pub type Precommit<Block> = grandpa::Precommit<<Block as BlockT>::Hash, NumberFor<Block>>;
/// A catch up message for this chain's block type.
pub type CatchUp<Block> = grandpa::CatchUp<
	<Block as BlockT>::Hash,
	NumberFor<Block>,
	AuthoritySignature,
	AuthorityId,
>;
/// A commit message for this chain's block type.
pub type Commit<Block> = grandpa::Commit<
	<Block as BlockT>::Hash,
	NumberFor<Block>,
	AuthoritySignature,
	AuthorityId,
>;
/// A compact commit message for this chain's block type.
pub type CompactCommit<Block> = grandpa::CompactCommit<
	<Block as BlockT>::Hash,
	NumberFor<Block>,
	AuthoritySignature,
	AuthorityId,
>;
/// A global communication input stream for commits and catch up messages. Not
/// exposed publicly, used internally to simplify types in the communication
/// layer.
type CommunicationIn<Block> = grandpa::voter::CommunicationIn<
	<Block as BlockT>::Hash,
	NumberFor<Block>,
	AuthoritySignature,
	AuthorityId,
>;

/// Global communication input stream for commits and catch up messages, with
/// the hash type not being derived from the block, useful for forcing the hash
/// to some type (e.g. `H256`) when the compiler can't do the inference.
type CommunicationInH<Block, H> = grandpa::voter::CommunicationIn<
	H,
	NumberFor<Block>,
	AuthoritySignature,
	AuthorityId,
>;

/// A global communication sink for commits. Not exposed publicly, used
/// internally to simplify types in the communication layer.
type CommunicationOut<Block> = grandpa::voter::CommunicationOut<
	<Block as BlockT>::Hash,
	NumberFor<Block>,
	AuthoritySignature,
	AuthorityId,
>;

/// Global communication sink for commits with the hash type not being derived
/// from the block, useful for forcing the hash to some type (e.g. `H256`) when
/// the compiler can't do the inference.
type CommunicationOutH<Block, H> = grandpa::voter::CommunicationOut<
	H,
	NumberFor<Block>,
	AuthoritySignature,
	AuthorityId,
>;

/// Configuration for the GRANDPA service.
#[derive(Clone)]
pub struct Config {
	/// The expected duration for a message to be gossiped across the network.
	pub gossip_duration: Duration,
	/// Justification generation period (in blocks). GRANDPA will try to generate justifications
	/// at least every justification_period blocks. There are some other events which might cause
	/// justification generation.
	pub justification_period: u32,
	/// Whether the GRANDPA observer protocol is live on the network and thereby
	/// a full-node not running as a validator is running the GRANDPA observer
	/// protocol (we will only issue catch-up requests to authorities when the
	/// observer protocol is enabled).
	pub observer_enabled: bool,
	/// Whether the node is running as an authority (i.e. running the full GRANDPA protocol).
	pub is_authority: bool,
	/// Some local identifier of the voter.
	pub name: Option<String>,
	/// The keystore that manages the keys of this node.
	pub keystore: Option<keystore::KeyStorePtr>,
}

impl Config {
	fn name(&self) -> &str {
		self.name.as_ref().map(|s| s.as_str()).unwrap_or("<unknown>")
	}
}

/// Errors that can occur while voting in GRANDPA.
#[derive(Debug)]
pub enum Error {
	/// An error within grandpa.
	Grandpa(GrandpaError),
	/// A network error.
	Network(String),
	/// A blockchain error.
	Blockchain(String),
	/// Could not complete a round on disk.
	Client(ClientError),
	/// An invariant has been violated (e.g. not finalizing pending change blocks in-order)
	Safety(String),
	/// A timer failed to fire.
	Timer(tokio_timer::Error),
}

impl From<GrandpaError> for Error {
	fn from(e: GrandpaError) -> Self {
		Error::Grandpa(e)
	}
}

impl From<ClientError> for Error {
	fn from(e: ClientError) -> Self {
		Error::Client(e)
	}
}

/// Something which can determine if a block is known.
pub(crate) trait BlockStatus<Block: BlockT> {
	/// Return `Ok(Some(number))` or `Ok(None)` depending on whether the block
	/// is definitely known and has been imported.
	/// If an unexpected error occurs, return that.
	fn block_number(&self, hash: Block::Hash) -> Result<Option<NumberFor<Block>>, Error>;
}

impl<B, E, Block: BlockT<Hash=H256>, RA> BlockStatus<Block> for Arc<Client<B, E, Block, RA>> where
	B: Backend<Block, Blake2Hasher>,
	E: CallExecutor<Block, Blake2Hasher> + Send + Sync,
	RA: Send + Sync,
	NumberFor<Block>: BlockNumberOps,
{
	fn block_number(&self, hash: Block::Hash) -> Result<Option<NumberFor<Block>>, Error> {
		self.block_number_from_id(&BlockId::Hash(hash))
			.map_err(|e| Error::Blockchain(format!("{:?}", e)))
	}
}

/// Something that one can ask to do a block sync request.
pub(crate) trait BlockSyncRequester<Block: BlockT> {
	/// Notifies the sync service to try and sync the given block from the given
	/// peers.
	///
	/// If the given vector of peers is empty then the underlying implementation
	/// should make a best effort to fetch the block from any peers it is
	/// connected to (NOTE: this assumption will change in the future #3629).
	fn set_sync_fork_request(&self, peers: Vec<network::PeerId>, hash: Block::Hash, number: NumberFor<Block>);
}

impl<Block, N> BlockSyncRequester<Block> for NetworkBridge<Block, N> where
	Block: BlockT,
	N: communication::Network<Block>,
{
	fn set_sync_fork_request(&self, peers: Vec<network::PeerId>, hash: Block::Hash, number: NumberFor<Block>) {
		NetworkBridge::set_sync_fork_request(self, peers, hash, number)
	}
}

/// A new authority set along with the canonical block it changed at.
#[derive(Debug)]
pub(crate) struct NewAuthoritySet<H, N> {
	pub(crate) canon_number: N,
	pub(crate) canon_hash: H,
	pub(crate) set_id: SetId,
	pub(crate) authorities: AuthorityList,
}

/// Commands issued to the voter.
#[derive(Debug)]
pub(crate) enum VoterCommand<H, N> {
	/// Pause the voter for given reason.
	Pause(String),
	/// New authorities.
	ChangeAuthorities(NewAuthoritySet<H, N>)
}

impl<H, N> fmt::Display for VoterCommand<H, N> {
	fn fmt(&self, f: &mut fmt::Formatter) -> fmt::Result {
		match *self {
			VoterCommand::Pause(ref reason) => write!(f, "Pausing voter: {}", reason),
			VoterCommand::ChangeAuthorities(_) => write!(f, "Changing authorities"),
		}
	}
}

/// Signals either an early exit of a voter or an error.
#[derive(Debug)]
pub(crate) enum CommandOrError<H, N> {
	/// An error occurred.
	Error(Error),
	/// A command to the voter.
	VoterCommand(VoterCommand<H, N>),
}

impl<H, N> From<Error> for CommandOrError<H, N> {
	fn from(e: Error) -> Self {
		CommandOrError::Error(e)
	}
}

impl<H, N> From<ClientError> for CommandOrError<H, N> {
	fn from(e: ClientError) -> Self {
		CommandOrError::Error(Error::Client(e))
	}
}

impl<H, N> From<grandpa::Error> for CommandOrError<H, N> {
	fn from(e: grandpa::Error) -> Self {
		CommandOrError::Error(Error::from(e))
	}
}

impl<H, N> From<VoterCommand<H, N>> for CommandOrError<H, N> {
	fn from(e: VoterCommand<H, N>) -> Self {
		CommandOrError::VoterCommand(e)
	}
}

impl<H: fmt::Debug, N: fmt::Debug> ::std::error::Error for CommandOrError<H, N> { }

impl<H, N> fmt::Display for CommandOrError<H, N> {
	fn fmt(&self, f: &mut fmt::Formatter) -> fmt::Result {
		match *self {
			CommandOrError::Error(ref e) => write!(f, "{:?}", e),
			CommandOrError::VoterCommand(ref cmd) => write!(f, "{}", cmd),
		}
	}
}

pub struct LinkHalf<B, E, Block: BlockT<Hash=H256>, RA, PRA, SC> {
	client: Arc<Client<B, E, Block, RA>>,
	api: Arc<PRA>,
	select_chain: SC,
	persistent_data: PersistentData<Block>,
	voter_commands_rx: mpsc::UnboundedReceiver<VoterCommand<Block::Hash, NumberFor<Block>>>,
}

/// Provider for the Grandpa authority set configured on the genesis block.
pub trait GenesisAuthoritySetProvider<Block: BlockT> {
	/// Get the authority set at the genesis block.
	fn get(&self) -> Result<AuthorityList, ClientError>;
}

impl<B, E, Block: BlockT<Hash=H256>, RA> GenesisAuthoritySetProvider<Block> for Client<B, E, Block, RA>
	where
		B: Backend<Block, Blake2Hasher> + Send + Sync + 'static,
		E: CallExecutor<Block, Blake2Hasher> + 'static + Clone + Send + Sync,
		RA: Send + Sync,
{
	fn get(&self) -> Result<AuthorityList, ClientError> {
		// This implementation uses the Grandpa runtime API instead of reading directly from the
		// `GRANDPA_AUTHORITIES_KEY` as the data may have been migrated since the genesis block of
		// the chain, whereas the runtime API is backwards compatible.
		self.executor()
			.call(
				&BlockId::Number(Zero::zero()),
				"GrandpaApi_grandpa_authorities",
				&[],
				ExecutionStrategy::NativeElseWasm,
				None,
			)
			.and_then(|call_result| {
				Decode::decode(&mut &call_result[..])
					.map_err(|err| ClientError::CallResultDecode(
						"failed to decode GRANDPA authorities set proof".into(), err
					))
			})
	}
}

/// Make block importer and link half necessary to tie the background voter
/// to it.
pub fn block_import<B, E, Block: BlockT<Hash=H256>, RA, PRA, SC>(
	client: Arc<Client<B, E, Block, RA>>,
	api: Arc<PRA>,
	genesis_authorities_provider: &dyn GenesisAuthoritySetProvider<Block>,
	select_chain: SC,
) -> Result<(
		GrandpaBlockImport<B, E, Block, RA, SC>,
		LinkHalf<B, E, Block, RA, PRA, SC>
	), ClientError>
where
	B: Backend<Block, Blake2Hasher> + 'static,
	E: CallExecutor<Block, Blake2Hasher> + 'static + Clone + Send + Sync,
	RA: Send + Sync,
	SC: SelectChain<Block>,
{
	let chain_info = client.info();
	let genesis_hash = chain_info.chain.genesis_hash;

	let persistent_data = aux_schema::load_persistent(
		&*client,
		genesis_hash,
		<NumberFor<Block>>::zero(),
		|| {
			let authorities = genesis_authorities_provider.get()?;
			telemetry!(CONSENSUS_DEBUG; "afg.loading_authorities";
				"authorities_len" => ?authorities.len()
			);
			Ok(authorities)
		}
	)?;

	let (voter_commands_tx, voter_commands_rx) = mpsc::unbounded();

	Ok((
		GrandpaBlockImport::new(
			client.clone(),
			select_chain.clone(),
			persistent_data.authority_set.clone(),
			voter_commands_tx,
			persistent_data.consensus_changes.clone(),
		),
		LinkHalf {
			client,
			api,
			select_chain,
			persistent_data,
			voter_commands_rx,
		},
	))
}

fn global_communication<Block: BlockT<Hash=H256>, B, E, N, RA>(
	set_id: SetId,
	voters: &Arc<VoterSet<AuthorityId>>,
	client: &Arc<Client<B, E, Block, RA>>,
	network: &NetworkBridge<Block, N>,
	keystore: &Option<KeyStorePtr>,
) -> (
	impl Stream<
		Item = CommunicationInH<Block, H256>,
		Error = CommandOrError<H256, NumberFor<Block>>,
	>,
	impl Sink<
		SinkItem = CommunicationOutH<Block, H256>,
		SinkError = CommandOrError<H256, NumberFor<Block>>,
	>,
) where
	B: Backend<Block, Blake2Hasher>,
	E: CallExecutor<Block, Blake2Hasher> + Send + Sync,
	N: Network<Block>,
	RA: Send + Sync,
	NumberFor<Block>: BlockNumberOps,
{
	let is_voter = is_voter(voters, keystore).is_some();

	// verification stream
	let (global_in, global_out) = network.global_communication(
		communication::SetId(set_id),
		voters.clone(),
		is_voter,
	);

	// block commit and catch up messages until relevant blocks are imported.
	let global_in = UntilGlobalMessageBlocksImported::new(
		client.import_notification_stream(),
		network.clone(),
		client.clone(),
		global_in,
		"global",
	);

	let global_in = global_in.map_err(CommandOrError::from);
	let global_out = global_out.sink_map_err(CommandOrError::from);

	(global_in, global_out)
}

/// Register the finality tracker inherent data provider (which is used by
/// GRANDPA), if not registered already.
fn register_finality_tracker_inherent_data_provider<B, E, Block: BlockT<Hash=H256>, RA>(
	client: Arc<Client<B, E, Block, RA>>,
	inherent_data_providers: &InherentDataProviders,
) -> Result<(), consensus_common::Error> where
	B: Backend<Block, Blake2Hasher> + 'static,
	E: CallExecutor<Block, Blake2Hasher> + Send + Sync + 'static,
	RA: Send + Sync + 'static,
{
	if !inherent_data_providers.has_provider(&sp_finality_tracker::INHERENT_IDENTIFIER) {
		inherent_data_providers
			.register_provider(sp_finality_tracker::InherentDataProvider::new(move || {
				#[allow(deprecated)]
				{
					let info = client.info().chain;
					telemetry!(CONSENSUS_INFO; "afg.finalized";
						"finalized_number" => ?info.finalized_number,
						"finalized_hash" => ?info.finalized_hash,
					);
					Ok(info.finalized_number)
				}
			}))
			.map_err(|err| consensus_common::Error::InherentData(err.into()))
	} else {
		Ok(())
	}
}

/// Parameters used to run Grandpa.
pub struct GrandpaParams<B, E, Block: BlockT<Hash=H256>, N, RA, PRA, SC, VR, X> {
	/// Configuration for the GRANDPA service.
	pub config: Config,
	/// A link to the block import worker.
	pub link: LinkHalf<B, E, Block, RA, PRA, SC>,
	/// The Network instance.
	pub network: N,
	/// The inherent data providers.
	pub inherent_data_providers: InherentDataProviders,
	/// Handle to a future that will resolve on exit.
	pub on_exit: X,
	/// If supplied, can be used to hook on telemetry connection established events.
	pub telemetry_on_connect: Option<mpsc::UnboundedReceiver<()>>,
	/// A voting rule used to potentially restrict target votes.
	pub voting_rule: VR,
}

/// Run a GRANDPA voter as a task. Provide configuration and a link to a
/// block import worker that has already been instantiated with `block_import`.
pub fn run_grandpa_voter<B, E, Block: BlockT<Hash=H256>, N, RA, PRA, SC, VR, X>(
	grandpa_params: GrandpaParams<B, E, Block, N, RA, PRA, SC, VR, X>,
) -> sp_blockchain::Result<impl Future<Item=(),Error=()> + Send + 'static> where
	Block::Hash: Ord,
	B: Backend<Block, Blake2Hasher> + 'static,
	E: CallExecutor<Block, Blake2Hasher> + Send + Sync + 'static,
	N: Network<Block> + Send + Sync + 'static,
	N::In: Send + 'static,
	SC: SelectChain<Block> + 'static,
	VR: VotingRule<Block, Client<B, E, Block, RA>> + Clone + 'static,
	NumberFor<Block>: BlockNumberOps,
	DigestFor<Block>: Encode,
	RA: Send + Sync + 'static,
<<<<<<< HEAD
	PRA: ProvideRuntimeApi + Send + Sync + 'static,
	PRA::Api: GrandpaApi<Block> + SessionMembership<Block>,
	X: Future<Item=(),Error=()> + Clone + Send + 'static,
=======
	X: futures03::Future<Output=()> + Clone + Send + Unpin + 'static,
>>>>>>> 2b80f06b
{
	let GrandpaParams {
		config,
		link,
		network,
		inherent_data_providers,
		on_exit,
		telemetry_on_connect,
		voting_rule,
	} = grandpa_params;

	let LinkHalf {
		client,
		api,
		select_chain,
		persistent_data,
		voter_commands_rx,
	} = link;

	let (network, network_startup) = NetworkBridge::new(
		network,
		config.clone(),
		persistent_data.set_state.clone(),
		on_exit.clone(),
	);

	register_finality_tracker_inherent_data_provider(client.clone(), &inherent_data_providers)?;

	let conf = config.clone();
	let telemetry_task = if let Some(telemetry_on_connect) = telemetry_on_connect {
		let authorities = persistent_data.authority_set.clone();
		let events = telemetry_on_connect
			.for_each(move |_| {
				let curr = authorities.current_authorities();
				let mut auths = curr.voters().into_iter().map(|(p, _)| p);
				let maybe_authority_id = authority_id(&mut auths, &conf.keystore)
					.unwrap_or(Default::default());

				telemetry!(CONSENSUS_INFO; "afg.authority_set";
					"authority_id" => maybe_authority_id.to_string(),
					"authority_set_id" => ?authorities.set_id(),
					"authorities" => {
						let authorities: Vec<String> = curr.voters()
							.iter().map(|(id, _)| id.to_string()).collect();
						serde_json::to_string(&authorities)
							.expect("authorities is always at least an empty vector; elements are always of type string")
					}
				);
				Ok(())
			})
			.then(|_| -> Result<(), ()> { Ok(()) });
		futures::future::Either::A(events)
	} else {
		futures::future::Either::B(futures::future::empty())
	};

	let voter_work = VoterWork::new(
		client,
		api,
		config,
		network,
		select_chain,
		voting_rule,
		persistent_data,
		voter_commands_rx,
	);

	let voter_work = voter_work
		.map(|_| ())
		.map_err(|e| {
			error!("GRANDPA Voter failed: {:?}", e);
			telemetry!(CONSENSUS_WARN; "afg.voter_failed"; "e" => ?e);
		});

	let voter_work = network_startup.and_then(move |()| voter_work);

	// Make sure that `telemetry_task` doesn't accidentally finish and kill grandpa.
	let telemetry_task = telemetry_task
		.then(|_| futures::future::empty::<(), ()>());

	use futures03::{FutureExt, TryFutureExt};

	Ok(voter_work.select(on_exit.map(Ok).compat()).select2(telemetry_task).then(|_| Ok(())))
}

/// Future that powers the voter.
#[must_use]
struct VoterWork<B, E, Block: BlockT, N: Network<Block>, RA, PRA, SC, VR> {
	voter: Box<dyn Future<Item = (), Error = CommandOrError<Block::Hash, NumberFor<Block>>> + Send>,
	env: Arc<Environment<B, E, Block, N, RA, PRA, SC, VR>>,
	voter_commands_rx: mpsc::UnboundedReceiver<VoterCommand<Block::Hash, NumberFor<Block>>>,
}

impl<B, E, Block, N, RA, PRA, SC, VR> VoterWork<B, E, Block, N, RA, PRA, SC, VR>
where
	Block: BlockT<Hash=H256>,
	N: Network<Block> + Sync,
	N::In: Send + 'static,
	NumberFor<Block>: BlockNumberOps,
	RA: Send + Sync + 'static,
	PRA: ProvideRuntimeApi + Send + Sync + 'static,
	PRA::Api: GrandpaApi<Block> + SessionMembership<Block>,
	E: CallExecutor<Block, Blake2Hasher> + Send + Sync + 'static,
	B: Backend<Block, Blake2Hasher> + 'static,
	SC: SelectChain<Block> + 'static,
	VR: VotingRule<Block, Client<B, E, Block, RA>> + Clone + 'static,
{
	fn new(
		client: Arc<Client<B, E, Block, RA>>,
		api: Arc<PRA>,
		config: Config,
		network: NetworkBridge<Block, N>,
		select_chain: SC,
		voting_rule: VR,
		persistent_data: PersistentData<Block>,
		voter_commands_rx: mpsc::UnboundedReceiver<VoterCommand<Block::Hash, NumberFor<Block>>>,
	) -> Self {

		let voters = persistent_data.authority_set.current_authorities();
		let env = Arc::new(Environment {
			api,
			client,
			select_chain,
			voting_rule,
			voters: Arc::new(voters),
			config,
			network,
			set_id: persistent_data.authority_set.set_id(),
			authority_set: persistent_data.authority_set.clone(),
			consensus_changes: persistent_data.consensus_changes.clone(),
			voter_set_state: persistent_data.set_state.clone(),
		});

		let mut work = VoterWork {
			// `voter` is set to a temporary value and replaced below when
			// calling `rebuild_voter`.
			voter: Box::new(futures::empty()) as Box<_>,
			env,
			voter_commands_rx,
		};
		work.rebuild_voter();
		work
	}

	/// Rebuilds the `self.voter` field using the current authority set
	/// state. This method should be called when we know that the authority set
	/// has changed (e.g. as signalled by a voter command).
	fn rebuild_voter(&mut self) {
		debug!(target: "afg", "{}: Starting new voter with set ID {}", self.env.config.name(), self.env.set_id);

		let authority_id = is_voter(&self.env.voters, &self.env.config.keystore)
			.map(|ap| ap.public())
			.unwrap_or(Default::default());

		telemetry!(CONSENSUS_DEBUG; "afg.starting_new_voter";
			"name" => ?self.env.config.name(),
			"set_id" => ?self.env.set_id,
			"authority_id" => authority_id.to_string(),
		);

		let chain_info = self.env.client.info();
		telemetry!(CONSENSUS_INFO; "afg.authority_set";
			"number" => ?chain_info.chain.finalized_number,
			"hash" => ?chain_info.chain.finalized_hash,
			"authority_id" => authority_id.to_string(),
			"authority_set_id" => ?self.env.set_id,
			"authorities" => {
				let authorities: Vec<String> = self.env.voters.voters()
					.iter().map(|(id, _)| id.to_string()).collect();
				serde_json::to_string(&authorities)
					.expect("authorities is always at least an empty vector; elements are always of type string")
			},
		);

		match &*self.env.voter_set_state.read() {
			VoterSetState::Live { completed_rounds, .. } => {
				let last_finalized = (
					chain_info.chain.finalized_hash,
					chain_info.chain.finalized_number,
				);

				let global_comms = global_communication(
					self.env.set_id,
					&self.env.voters,
					&self.env.client,
					&self.env.network,
					&self.env.config.keystore,
				);

				let last_completed_round = completed_rounds.last();

				let voter = voter::Voter::new(
					self.env.clone(),
					(*self.env.voters).clone(),
					global_comms,
					last_completed_round.number,
					last_completed_round.votes.clone(),
					last_completed_round.base.clone(),
					last_finalized,
				);

				self.voter = Box::new(voter);
			},
			VoterSetState::Paused { .. } =>
				self.voter = Box::new(futures::empty()),
		};
	}

	fn handle_voter_command(
		&mut self,
		command: VoterCommand<Block::Hash, NumberFor<Block>>
	) -> Result<(), Error> {
		match command {
			VoterCommand::ChangeAuthorities(new) => {
				let voters: Vec<String> = new.authorities.iter().map(move |(a, _)| {
					format!("{}", a)
				}).collect();
				telemetry!(CONSENSUS_INFO; "afg.voter_command_change_authorities";
					"number" => ?new.canon_number,
					"hash" => ?new.canon_hash,
					"voters" => ?voters,
					"set_id" => ?new.set_id,
				);

				self.env.update_voter_set_state(|_| {
					// start the new authority set using the block where the
					// set changed (not where the signal happened!) as the base.
					let set_state = VoterSetState::live(
						new.set_id,
						&*self.env.authority_set.inner().read(),
						(new.canon_hash, new.canon_number),
					);

					aux_schema::write_voter_set_state(&*self.env.client, &set_state)?;
					Ok(Some(set_state))
				})?;

				self.env = Arc::new(Environment {
					voters: Arc::new(new.authorities.into_iter().collect()),
					set_id: new.set_id,
					voter_set_state: self.env.voter_set_state.clone(),
					client: self.env.client.clone(),
					api: self.env.api.clone(),
					select_chain: self.env.select_chain.clone(),
					config: self.env.config.clone(),
					authority_set: self.env.authority_set.clone(),
					consensus_changes: self.env.consensus_changes.clone(),
					network: self.env.network.clone(),
					voting_rule: self.env.voting_rule.clone(),
				});

				self.rebuild_voter();
				Ok(())
			}
			VoterCommand::Pause(reason) => {
				info!(target: "afg", "Pausing old validator set: {}", reason);

				// not racing because old voter is shut down.
				self.env.update_voter_set_state(|voter_set_state| {
					let completed_rounds = voter_set_state.completed_rounds();
					let set_state = VoterSetState::Paused { completed_rounds };

					aux_schema::write_voter_set_state(&*self.env.client, &set_state)?;
					Ok(Some(set_state))
				})?;

				self.rebuild_voter();
				Ok(())
			}
		}
	}
}

impl<B, E, Block, N, PRA, RA, SC, VR> Future for VoterWork<B, E, Block, N, RA, PRA, SC, VR>
where
	Block: BlockT<Hash=H256>,
	N: Network<Block> + Sync,
	N::In: Send + 'static,
	NumberFor<Block>: BlockNumberOps,
	RA: Send + Sync + 'static,
	PRA: ProvideRuntimeApi + Send + Sync + 'static,
	PRA::Api: GrandpaApi<Block> + SessionMembership<Block>,
	E: CallExecutor<Block, Blake2Hasher> + Send + Sync + 'static,
	B: Backend<Block, Blake2Hasher> + 'static,
	SC: SelectChain<Block> + 'static,
	VR: VotingRule<Block, Client<B, E, Block, RA>> + Clone + 'static,
{
	type Item = ();
	type Error = Error;

	fn poll(&mut self) -> Poll<Self::Item, Self::Error> {
		match self.voter.poll() {
			Ok(Async::NotReady) => {}
			Ok(Async::Ready(())) => {
				// voters don't conclude naturally
				return Err(Error::Safety("GRANDPA voter has concluded.".into()))
			}
			Err(CommandOrError::Error(e)) => {
				// return inner observer error
				return Err(e)
			}
			Err(CommandOrError::VoterCommand(command)) => {
				// some command issued internally
				self.handle_voter_command(command)?;
				futures::task::current().notify();
			}
		}

		match self.voter_commands_rx.poll() {
			Ok(Async::NotReady) => {}
			Err(_) => {
				// the `voter_commands_rx` stream should not fail.
				return Ok(Async::Ready(()))
			}
			Ok(Async::Ready(None)) => {
				// the `voter_commands_rx` stream should never conclude since it's never closed.
				return Ok(Async::Ready(()))
			}
			Ok(Async::Ready(Some(command))) => {
				// some command issued externally
				self.handle_voter_command(command)?;
				futures::task::current().notify();
			}
		}

		Ok(Async::NotReady)
	}
}

#[deprecated(since = "1.1.0", note = "Please switch to run_grandpa_voter.")]
pub fn run_grandpa<B, E, Block: BlockT<Hash=H256>, N, RA, PRA, SC, VR, X>(
	grandpa_params: GrandpaParams<B, E, Block, N, RA, PRA, SC, VR, X>,
) -> sp_blockchain::Result<impl Future<Item=(),Error=()> + Send + 'static> where
	Block::Hash: Ord,
	B: Backend<Block, Blake2Hasher> + 'static,
	E: CallExecutor<Block, Blake2Hasher> + Send + Sync + 'static,
	N: Network<Block> + Send + Sync + 'static,
	N::In: Send + 'static,
	SC: SelectChain<Block> + 'static,
	NumberFor<Block>: BlockNumberOps,
	DigestFor<Block>: Encode,
	RA: Send + Sync + 'static,
	PRA: ProvideRuntimeApi + Send + Sync + 'static,
	PRA::Api: GrandpaApi<Block> + SessionMembership<Block>,
	VR: VotingRule<Block, Client<B, E, Block, RA>> + Clone + 'static,
	X: futures03::Future<Output=()> + Clone + Send + Unpin + 'static,
{
	run_grandpa_voter(grandpa_params)
}

/// When GRANDPA is not initialized we still need to register the finality
/// tracker inherent provider which might be expected by the runtime for block
/// authoring. Additionally, we register a gossip message validator that
/// discards all GRANDPA messages (otherwise, we end up banning nodes that send
/// us a `Neighbor` message, since there is no registered gossip validator for
/// the engine id defined in the message.)
pub fn setup_disabled_grandpa<B, E, Block: BlockT<Hash=H256>, RA, N>(
	client: Arc<Client<B, E, Block, RA>>,
	inherent_data_providers: &InherentDataProviders,
	network: N,
) -> Result<(), consensus_common::Error> where
	B: Backend<Block, Blake2Hasher> + 'static,
	E: CallExecutor<Block, Blake2Hasher> + Send + Sync + 'static,
	RA: Send + Sync + 'static,
	N: Network<Block> + Send + Sync + 'static,
	N::In: Send + 'static,
{
	register_finality_tracker_inherent_data_provider(
		client,
		inherent_data_providers,
	)?;

	network.register_validator(Arc::new(network::consensus_gossip::DiscardAll));

	Ok(())
}

/// Checks if this node is a voter in the given voter set.
///
/// Returns the key pair of the node that is being used in the current voter set or `None`.
fn is_voter(
	voters: &Arc<VoterSet<AuthorityId>>,
	keystore: &Option<KeyStorePtr>,
) -> Option<AuthorityPair> {
	match keystore {
		Some(keystore) => voters.voters().iter()
			.find_map(|(p, _)| keystore.read().key_pair::<AuthorityPair>(&p).ok()),
		None => None,
	}
}

/// Returns the authority id of this node, if available.
fn authority_id<'a, I>(
	authorities: &mut I,
	keystore: &Option<KeyStorePtr>,
) -> Option<AuthorityId> where
	I: Iterator<Item = &'a AuthorityId>,
{
	match keystore {
		Some(keystore) => {
			authorities
				.find_map(|p| {
					keystore.read().key_pair::<AuthorityPair>(&p)
						.ok()
						.map(|ap| ap.public())
				})
		}
		None => None,
	}
}<|MERGE_RESOLUTION|>--- conflicted
+++ resolved
@@ -59,23 +59,14 @@
 use sp_blockchain::{HeaderBackend, Error as ClientError};
 use client::Client;
 use codec::{Decode, Encode};
-<<<<<<< HEAD
-use sr_primitives::generic::BlockId;
-use sr_primitives::traits::{NumberFor, Block as BlockT, DigestFor, ProvideRuntimeApi, Zero};
-=======
 use sp_runtime::generic::BlockId;
-use sp_runtime::traits::{NumberFor, Block as BlockT, DigestFor, Zero};
->>>>>>> 2b80f06b
+use sp_runtime::traits::{NumberFor, Block as BlockT, DigestFor, ProvideRuntimeApi, Zero};
+use sp_session::SessionMembership;
 use keystore::KeyStorePtr;
 use inherents::InherentDataProviders;
 use consensus_common::SelectChain;
 use primitives::{H256, Blake2Hasher, Pair};
-<<<<<<< HEAD
-use substrate_telemetry::{telemetry, CONSENSUS_INFO, CONSENSUS_DEBUG, CONSENSUS_WARN};
-use session::SessionMembership;
-=======
 use sc_telemetry::{telemetry, CONSENSUS_INFO, CONSENSUS_DEBUG, CONSENSUS_WARN};
->>>>>>> 2b80f06b
 use serde_json;
 
 use sp_finality_tracker;
@@ -569,13 +560,9 @@
 	NumberFor<Block>: BlockNumberOps,
 	DigestFor<Block>: Encode,
 	RA: Send + Sync + 'static,
-<<<<<<< HEAD
 	PRA: ProvideRuntimeApi + Send + Sync + 'static,
 	PRA::Api: GrandpaApi<Block> + SessionMembership<Block>,
-	X: Future<Item=(),Error=()> + Clone + Send + 'static,
-=======
 	X: futures03::Future<Output=()> + Clone + Send + Unpin + 'static,
->>>>>>> 2b80f06b
 {
 	let GrandpaParams {
 		config,
