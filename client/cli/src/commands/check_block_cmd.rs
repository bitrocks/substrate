// Copyright 2018-2020 Parity Technologies (UK) Ltd.
// This file is part of Substrate.

// Substrate is free software: you can redistribute it and/or modify
// it under the terms of the GNU General Public License as published by
// the Free Software Foundation, either version 3 of the License, or
// (at your option) any later version.

// Substrate is distributed in the hope that it will be useful,
// but WITHOUT ANY WARRANTY; without even the implied warranty of
// MERCHANTABILITY or FITNESS FOR A PARTICULAR PURPOSE.  See the
// GNU General Public License for more details.

// You should have received a copy of the GNU General Public License
// along with Substrate.  If not, see <http://www.gnu.org/licenses/>.

use sc_service::{
<<<<<<< HEAD
	ChainSpecExtension, Configuration, RuntimeGenesis, ServiceBuilderCommand,
=======
	Configuration, ServiceBuilderCommand, Roles, ChainSpec,
>>>>>>> 22fd8ff1
};
use sp_runtime::generic::BlockId;
use sp_runtime::traits::{Block as BlockT, Header as HeaderT};
use std::fmt::Debug;
use std::str::FromStr;
use structopt::StructOpt;

use crate::error;
use crate::params::ImportParams;
use crate::params::SharedParams;
use crate::{substrate_cli_params, CliConfiguration};

/// The `check-block` command used to validate blocks.
#[derive(Debug, StructOpt, Clone)]
pub struct CheckBlockCmd {
	/// Block hash or number
	#[structopt(value_name = "HASH or NUMBER")]
	pub input: String,

	/// The default number of 64KB pages to ever allocate for Wasm execution.
	///
	/// Don't alter this unless you know what you're doing.
	#[structopt(long = "default-heap-pages", value_name = "COUNT")]
	pub default_heap_pages: Option<u32>,

	#[allow(missing_docs)]
	#[structopt(flatten)]
	pub shared_params: SharedParams,

	#[allow(missing_docs)]
	#[structopt(flatten)]
	pub import_params: ImportParams,
}

impl CheckBlockCmd {
	/// Run the check-block command
<<<<<<< HEAD
	pub async fn run<G, E, B, BC, BB>(
=======
	pub fn run<B, BC, BB>(
>>>>>>> 22fd8ff1
		self,
		config: Configuration,
		builder: B,
	) -> error::Result<()>
	where
		B: FnOnce(Configuration) -> Result<BC, sc_service::error::Error>,
		BC: ServiceBuilderCommand<Block = BB> + Unpin,
		BB: sp_runtime::traits::Block + Debug,
		<<<BB as BlockT>::Header as HeaderT>::Number as std::str::FromStr>::Err: std::fmt::Debug,
		<BB as BlockT>::Hash: std::str::FromStr,
	{
		let input = if self.input.starts_with("0x") {
			&self.input[2..]
		} else {
			&self.input[..]
		};
		let block_id = match FromStr::from_str(input) {
			Ok(hash) => BlockId::hash(hash),
			Err(_) => match self.input.parse::<u32>() {
				Ok(n) => BlockId::number((n as u32).into()),
				Err(_) => {
					return Err(error::Error::Input(
						"Invalid hash or number specified".into(),
					))
				}
			},
		};

		let start = std::time::Instant::now();
		builder(config)?.check_block(block_id).await?;
		println!("Completed in {} ms.", start.elapsed().as_millis());

		Ok(())
	}
}

<<<<<<< HEAD
#[substrate_cli_params(shared_params = shared_params, import_params = import_params)]
impl CliConfiguration for CheckBlockCmd {}
=======
	/// Update and prepare a `Configuration` with command line parameters
	pub fn update_config<F>(
		&self,
		mut config: &mut Configuration,
		spec_factory: F,
		version: &VersionInfo,
	) -> error::Result<()> where
		F: FnOnce(&str) -> Result<Box<dyn ChainSpec>, String>,
	{
		self.shared_params.update_config(&mut config, spec_factory, version)?;
		self.import_params.update_config(&mut config, Roles::FULL, self.shared_params.dev)?;
		config.use_in_memory_keystore()?;

		Ok(())
	}
}
>>>>>>> 22fd8ff1
<|MERGE_RESOLUTION|>--- conflicted
+++ resolved
@@ -14,23 +14,16 @@
 // You should have received a copy of the GNU General Public License
 // along with Substrate.  If not, see <http://www.gnu.org/licenses/>.
 
-use sc_service::{
-<<<<<<< HEAD
-	ChainSpecExtension, Configuration, RuntimeGenesis, ServiceBuilderCommand,
-=======
-	Configuration, ServiceBuilderCommand, Roles, ChainSpec,
->>>>>>> 22fd8ff1
-};
+use crate::error;
+use crate::params::ImportParams;
+use crate::params::SharedParams;
+use crate::{substrate_cli_params, CliConfiguration};
+use sc_service::{Configuration, ServiceBuilderCommand};
 use sp_runtime::generic::BlockId;
 use sp_runtime::traits::{Block as BlockT, Header as HeaderT};
 use std::fmt::Debug;
 use std::str::FromStr;
 use structopt::StructOpt;
-
-use crate::error;
-use crate::params::ImportParams;
-use crate::params::SharedParams;
-use crate::{substrate_cli_params, CliConfiguration};
 
 /// The `check-block` command used to validate blocks.
 #[derive(Debug, StructOpt, Clone)]
@@ -56,11 +49,7 @@
 
 impl CheckBlockCmd {
 	/// Run the check-block command
-<<<<<<< HEAD
-	pub async fn run<G, E, B, BC, BB>(
-=======
-	pub fn run<B, BC, BB>(
->>>>>>> 22fd8ff1
+	pub async fn run<B, BC, BB>(
 		self,
 		config: Configuration,
 		builder: B,
@@ -97,24 +86,5 @@
 	}
 }
 
-<<<<<<< HEAD
 #[substrate_cli_params(shared_params = shared_params, import_params = import_params)]
-impl CliConfiguration for CheckBlockCmd {}
-=======
-	/// Update and prepare a `Configuration` with command line parameters
-	pub fn update_config<F>(
-		&self,
-		mut config: &mut Configuration,
-		spec_factory: F,
-		version: &VersionInfo,
-	) -> error::Result<()> where
-		F: FnOnce(&str) -> Result<Box<dyn ChainSpec>, String>,
-	{
-		self.shared_params.update_config(&mut config, spec_factory, version)?;
-		self.import_params.update_config(&mut config, Roles::FULL, self.shared_params.dev)?;
-		config.use_in_memory_keystore()?;
-
-		Ok(())
-	}
-}
->>>>>>> 22fd8ff1
+impl CliConfiguration for CheckBlockCmd {}