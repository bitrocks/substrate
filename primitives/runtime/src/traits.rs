// Copyright 2017-2020 Parity Technologies (UK) Ltd.
// This file is part of Substrate.

// Substrate is free software: you can redistribute it and/or modify
// it under the terms of the GNU General Public License as published by
// the Free Software Foundation, either version 3 of the License, or
// (at your option) any later version.

// Substrate is distributed in the hope that it will be useful,
// but WITHOUT ANY WARRANTY; without even the implied warranty of
// MERCHANTABILITY or FITNESS FOR A PARTICULAR PURPOSE.  See the
// GNU General Public License for more details.

// You should have received a copy of the GNU General Public License
// along with Substrate.  If not, see <http://www.gnu.org/licenses/>.

//! Primitives for the runtime modules.

use sp_std::prelude::*;
use sp_std::{self, marker::PhantomData, convert::{TryFrom, TryInto}, fmt::Debug};
use sp_io;
#[cfg(feature = "std")]
use std::fmt::Display;
#[cfg(feature = "std")]
use std::str::FromStr;
#[cfg(feature = "std")]
use serde::{Serialize, Deserialize, de::DeserializeOwned};
use sp_core::{self, Hasher, TypeId, RuntimeDebug};
use crate::codec::{Codec, Encode, Decode};
use crate::transaction_validity::{
	ValidTransaction, TransactionSource, TransactionValidity, TransactionValidityError,
	UnknownTransaction,
};
use crate::generic::{Digest, DigestItem};
pub use sp_arithmetic::traits::{
	AtLeast32Bit, UniqueSaturatedInto, UniqueSaturatedFrom, Saturating, SaturatedConversion,
	Zero, One, Bounded, CheckedAdd, CheckedSub, CheckedMul, CheckedDiv,
	CheckedShl, CheckedShr, IntegerSquareRoot
};
use sp_application_crypto::AppKey;
use impl_trait_for_tuples::impl_for_tuples;
use crate::DispatchResult;

/// A lazy value.
pub trait Lazy<T: ?Sized> {
	/// Get a reference to the underlying value.
	///
	/// This will compute the value if the function is invoked for the first time.
	fn get(&mut self) -> &T;
}

impl<'a> Lazy<[u8]> for &'a [u8] {
	fn get(&mut self) -> &[u8] { &**self }
}

/// Some type that is able to be collapsed into an account ID. It is not possible to recreate the
/// original value from the account ID.
pub trait IdentifyAccount {
	/// The account ID that this can be transformed into.
	type AccountId;
	/// Transform into an account.
	fn into_account(self) -> Self::AccountId;
}

impl IdentifyAccount for sp_core::ed25519::Public {
	type AccountId = Self;
	fn into_account(self) -> Self { self }
}

impl IdentifyAccount for sp_core::sr25519::Public {
	type AccountId = Self;
	fn into_account(self) -> Self { self }
}

impl IdentifyAccount for sp_core::ecdsa::Public {
	type AccountId = Self;
	fn into_account(self) -> Self { self }
}

/// Means of signature verification.
pub trait Verify {
	/// Type of the signer.
	type Signer: IdentifyAccount;
	/// Verify a signature.
	///
	/// Return `true` if signature is valid for the value.
	fn verify<L: Lazy<[u8]>>(&self, msg: L, signer: &<Self::Signer as IdentifyAccount>::AccountId) -> bool;
}

impl Verify for sp_core::ed25519::Signature {
	type Signer = sp_core::ed25519::Public;

	fn verify<L: Lazy<[u8]>>(&self, mut msg: L, signer: &sp_core::ed25519::Public) -> bool {
		sp_io::crypto::ed25519_verify(self, msg.get(), signer)
	}
}

impl Verify for sp_core::sr25519::Signature {
	type Signer = sp_core::sr25519::Public;

	fn verify<L: Lazy<[u8]>>(&self, mut msg: L, signer: &sp_core::sr25519::Public) -> bool {
		sp_io::crypto::sr25519_verify(self, msg.get(), signer)
	}
}

impl Verify for sp_core::ecdsa::Signature {
	type Signer = sp_core::ecdsa::Public;
	fn verify<L: Lazy<[u8]>>(&self, mut msg: L, signer: &sp_core::ecdsa::Public) -> bool {
		match sp_io::crypto::secp256k1_ecdsa_recover_compressed(
			self.as_ref(),
			&sp_io::hashing::blake2_256(msg.get()),
		) {
			Ok(pubkey) => &signer.as_ref()[..] == &pubkey[..],
			_ => false,
		}
	}
}

/// Means of signature verification of an application key.
pub trait AppVerify {
	/// Type of the signer.
	type AccountId;
	/// Verify a signature. Return `true` if signature is valid for the value.
	fn verify<L: Lazy<[u8]>>(&self, msg: L, signer: &Self::AccountId) -> bool;
}

impl<
	S: Verify<Signer = <<T as AppKey>::Public as sp_application_crypto::AppPublic>::Generic> + From<T>,
	T: sp_application_crypto::Wraps<Inner=S> + sp_application_crypto::AppKey + sp_application_crypto::AppSignature +
		AsRef<S> + AsMut<S> + From<S>,
> AppVerify for T where
	<S as Verify>::Signer: IdentifyAccount<AccountId = <S as Verify>::Signer>,
	<<T as AppKey>::Public as sp_application_crypto::AppPublic>::Generic:
		IdentifyAccount<AccountId = <<T as AppKey>::Public as sp_application_crypto::AppPublic>::Generic>,
{
	type AccountId = <T as AppKey>::Public;
	fn verify<L: Lazy<[u8]>>(&self, msg: L, signer: &<T as AppKey>::Public) -> bool {
		use sp_application_crypto::IsWrappedBy;
		let inner: &S = self.as_ref();
		let inner_pubkey = <<T as AppKey>::Public as sp_application_crypto::AppPublic>::Generic::from_ref(&signer);
		Verify::verify(inner, msg, inner_pubkey)
	}
}

/// An error type that indicates that the origin is invalid.
#[derive(Encode, Decode)]
pub struct BadOrigin;

impl From<BadOrigin> for &'static str {
	fn from(_: BadOrigin) -> &'static str {
		"Bad origin"
	}
}

<<<<<<< HEAD
/// Some sort of check on the origin is performed by this object.
pub trait EnsureOrigin<OuterOrigin> {
	/// A return type.
	type Success;
	/// Perform the origin check.
	fn ensure_origin(o: OuterOrigin) -> result::Result<Self::Success, BadOrigin> {
		Self::try_origin(o).map_err(|_| BadOrigin)
	}
	/// Perform the origin check.
	fn try_origin(o: OuterOrigin) -> result::Result<Self::Success, OuterOrigin>;

	/// Returns an outer origin capable of passing `try_origin` check.
	///
	/// ** Should be used for benchmarking only!!! **
	#[cfg(feature = "runtime-benchmarks")]
	fn successful_origin() -> OuterOrigin;
}

=======
>>>>>>> 8cee4fe1
/// An error that indicates that a lookup failed.
#[derive(Encode, Decode, RuntimeDebug)]
pub struct LookupError;

impl From<LookupError> for &'static str {
	fn from(_: LookupError) -> &'static str {
		"Can not lookup"
	}
}

impl From<LookupError> for TransactionValidityError {
	fn from(_: LookupError) -> Self {
		UnknownTransaction::CannotLookup.into()
	}
}

/// Means of changing one type into another in a manner dependent on the source type.
pub trait Lookup {
	/// Type to lookup from.
	type Source;
	/// Type to lookup into.
	type Target;
	/// Attempt a lookup.
	fn lookup(&self, s: Self::Source) -> Result<Self::Target, LookupError>;
}

/// Means of changing one type into another in a manner dependent on the source type.
/// This variant is different to `Lookup` in that it doesn't (can cannot) require any
/// context.
pub trait StaticLookup {
	/// Type to lookup from.
	type Source: Codec + Clone + PartialEq + Debug;
	/// Type to lookup into.
	type Target;
	/// Attempt a lookup.
	fn lookup(s: Self::Source) -> Result<Self::Target, LookupError>;
	/// Convert from Target back to Source.
	fn unlookup(t: Self::Target) -> Self::Source;
}

/// A lookup implementation returning the input value.
#[derive(Default)]
pub struct IdentityLookup<T>(PhantomData<T>);
impl<T: Codec + Clone + PartialEq + Debug> StaticLookup for IdentityLookup<T> {
	type Source = T;
	type Target = T;
	fn lookup(x: T) -> Result<T, LookupError> { Ok(x) }
	fn unlookup(x: T) -> T { x }
}

impl<T> Lookup for IdentityLookup<T> {
	type Source = T;
	type Target = T;
	fn lookup(&self, x: T) -> Result<T, LookupError> { Ok(x) }
}

/// Extensible conversion trait. Generic over both source and destination types.
pub trait Convert<A, B> {
	/// Make conversion.
	fn convert(a: A) -> B;
}

impl<A, B: Default> Convert<A, B> for () {
	fn convert(_: A) -> B { Default::default() }
}

/// A structure that performs identity conversion.
pub struct Identity;
impl<T> Convert<T, T> for Identity {
	fn convert(a: T) -> T { a }
}

/// A structure that performs standard conversion using the standard Rust conversion traits.
pub struct ConvertInto;
impl<A, B: From<A>> Convert<A, B> for ConvertInto {
	fn convert(a: A) -> B { a.into() }
}

/// Convenience type to work around the highly unergonomic syntax needed
/// to invoke the functions of overloaded generic traits, in this case
/// `TryFrom` and `TryInto`.
pub trait CheckedConversion {
	/// Convert from a value of `T` into an equivalent instance of `Option<Self>`.
	///
	/// This just uses `TryFrom` internally but with this
	/// variant you can provide the destination type using turbofish syntax
	/// in case Rust happens not to assume the correct type.
	fn checked_from<T>(t: T) -> Option<Self> where Self: TryFrom<T> {
		<Self as TryFrom<T>>::try_from(t).ok()
	}
	/// Consume self to return `Some` equivalent value of `Option<T>`.
	///
	/// This just uses `TryInto` internally but with this
	/// variant you can provide the destination type using turbofish syntax
	/// in case Rust happens not to assume the correct type.
	fn checked_into<T>(self) -> Option<T> where Self: TryInto<T> {
		<Self as TryInto<T>>::try_into(self).ok()
	}
}
impl<T: Sized> CheckedConversion for T {}

/// Multiply and divide by a number that isn't necessarily the same type. Basically just the same
/// as `Mul` and `Div` except it can be used for all basic numeric types.
pub trait Scale<Other> {
	/// The output type of the product of `self` and `Other`.
	type Output;

	/// @return the product of `self` and `other`.
	fn mul(self, other: Other) -> Self::Output;

	/// @return the integer division of `self` and `other`.
	fn div(self, other: Other) -> Self::Output;

	/// @return the modulo remainder of `self` and `other`.
	fn rem(self, other: Other) -> Self::Output;
}
macro_rules! impl_scale {
	($self:ty, $other:ty) => {
		impl Scale<$other> for $self {
			type Output = Self;
			fn mul(self, other: $other) -> Self::Output { self * (other as Self) }
			fn div(self, other: $other) -> Self::Output { self / (other as Self) }
			fn rem(self, other: $other) -> Self::Output { self % (other as Self) }
		}
	}
}
impl_scale!(u128, u128);
impl_scale!(u128, u64);
impl_scale!(u128, u32);
impl_scale!(u128, u16);
impl_scale!(u128, u8);
impl_scale!(u64, u64);
impl_scale!(u64, u32);
impl_scale!(u64, u16);
impl_scale!(u64, u8);
impl_scale!(u32, u32);
impl_scale!(u32, u16);
impl_scale!(u32, u8);
impl_scale!(u16, u16);
impl_scale!(u16, u8);
impl_scale!(u8, u8);

/// Trait for things that can be clear (have no bits set). For numeric types, essentially the same
/// as `Zero`.
pub trait Clear {
	/// True iff no bits are set.
	fn is_clear(&self) -> bool;

	/// Return the value of Self that is clear.
	fn clear() -> Self;
}

impl<T: Default + Eq + PartialEq> Clear for T {
	fn is_clear(&self) -> bool { *self == Self::clear() }
	fn clear() -> Self { Default::default() }
}

/// A meta trait for all bit ops.
pub trait SimpleBitOps:
	Sized + Clear +
	sp_std::ops::BitOr<Self, Output = Self> +
	sp_std::ops::BitXor<Self, Output = Self> +
	sp_std::ops::BitAnd<Self, Output = Self>
{}
impl<T:
	Sized + Clear +
	sp_std::ops::BitOr<Self, Output = Self> +
	sp_std::ops::BitXor<Self, Output = Self> +
	sp_std::ops::BitAnd<Self, Output = Self>
> SimpleBitOps for T {}

/// Abstraction around hashing
// Stupid bug in the Rust compiler believes derived
// traits must be fulfilled by all type parameters.
pub trait Hash: 'static + MaybeSerializeDeserialize + Debug + Clone + Eq + PartialEq + Hasher<Out = <Self as Hash>::Output> {
	/// The hash type produced.
	type Output: Member + MaybeSerializeDeserialize + Debug + sp_std::hash::Hash
		+ AsRef<[u8]> + AsMut<[u8]> + Copy + Default + Encode + Decode;

	/// Produce the hash of some byte-slice.
	fn hash(s: &[u8]) -> Self::Output {
		<Self as Hasher>::hash(s)
	}

	/// Produce the hash of some codec-encodable value.
	fn hash_of<S: Encode>(s: &S) -> Self::Output {
		Encode::using_encoded(s, <Self as Hasher>::hash)
	}

	/// The ordered Patricia tree root of the given `input`.
	fn ordered_trie_root(input: Vec<Vec<u8>>) -> Self::Output;

	/// The Patricia tree root of the given mapping.
	fn trie_root(input: Vec<(Vec<u8>, Vec<u8>)>) -> Self::Output;
}

/// Blake2-256 Hash implementation.
#[derive(PartialEq, Eq, Clone, RuntimeDebug)]
#[cfg_attr(feature = "std", derive(Serialize, Deserialize))]
pub struct BlakeTwo256;

impl Hasher for BlakeTwo256 {
	type Out = sp_core::H256;
	type StdHasher = hash256_std_hasher::Hash256StdHasher;
	const LENGTH: usize = 32;

	fn hash(s: &[u8]) -> Self::Out {
		sp_io::hashing::blake2_256(s).into()
	}
}

impl Hash for BlakeTwo256 {
	type Output = sp_core::H256;

	fn trie_root(input: Vec<(Vec<u8>, Vec<u8>)>) -> Self::Output {
		sp_io::trie::blake2_256_root(input)
	}

	fn ordered_trie_root(input: Vec<Vec<u8>>) -> Self::Output {
		sp_io::trie::blake2_256_ordered_root(input)
	}
}

/// Something that can be checked for equality and printed out to a debug channel if bad.
pub trait CheckEqual {
	/// Perform the equality check.
	fn check_equal(&self, other: &Self);
}

impl CheckEqual for sp_core::H256 {
	#[cfg(feature = "std")]
	fn check_equal(&self, other: &Self) {
		use sp_core::hexdisplay::HexDisplay;
		if self != other {
			println!(
				"Hash: given={}, expected={}",
				HexDisplay::from(self.as_fixed_bytes()),
				HexDisplay::from(other.as_fixed_bytes()),
			);
		}
	}

	#[cfg(not(feature = "std"))]
	fn check_equal(&self, other: &Self) {
		if self != other {
			"Hash not equal".print();
			self.as_bytes().print();
			other.as_bytes().print();
		}
	}
}

impl<H: PartialEq + Eq + Debug> CheckEqual for super::generic::DigestItem<H> where H: Encode {
	#[cfg(feature = "std")]
	fn check_equal(&self, other: &Self) {
		if self != other {
			println!("DigestItem: given={:?}, expected={:?}", self, other);
		}
	}

	#[cfg(not(feature = "std"))]
	fn check_equal(&self, other: &Self) {
		if self != other {
			"DigestItem not equal".print();
			(&Encode::encode(self)[..]).print();
			(&Encode::encode(other)[..]).print();
		}
	}
}

sp_core::impl_maybe_marker!(
	/// A type that implements Display when in std environment.
	trait MaybeDisplay: Display;

	/// A type that implements FromStr when in std environment.
	trait MaybeFromStr: FromStr;

	/// A type that implements Hash when in std environment.
	trait MaybeHash: sp_std::hash::Hash;

	/// A type that implements Serialize when in std environment.
	trait MaybeSerialize: Serialize;

	/// A type that implements Serialize, DeserializeOwned and Debug when in std environment.
	trait MaybeSerializeDeserialize: DeserializeOwned, Serialize;

	/// A type that implements MallocSizeOf.
	trait MaybeMallocSizeOf: parity_util_mem::MallocSizeOf;
);

/// A type that can be used in runtime structures.
pub trait Member: Send + Sync + Sized + Debug + Eq + PartialEq + Clone + 'static {}
impl<T: Send + Sync + Sized + Debug + Eq + PartialEq + Clone + 'static> Member for T {}

/// Determine if a `MemberId` is a valid member.
pub trait IsMember<MemberId> {
	/// Is the given `MemberId` a valid member?
	fn is_member(member_id: &MemberId) -> bool;
}

/// Something which fulfills the abstract idea of a Substrate header. It has types for a `Number`,
/// a `Hash` and a `Hashing`. It provides access to an `extrinsics_root`, `state_root` and
/// `parent_hash`, as well as a `digest` and a block `number`.
///
/// You can also create a `new` one from those fields.
pub trait Header:
	Clone + Send + Sync + Codec + Eq + MaybeSerialize + Debug +
	MaybeMallocSizeOf + 'static
{
	/// Header number.
	type Number: Member + MaybeSerializeDeserialize + Debug + sp_std::hash::Hash
		+ Copy + MaybeDisplay + AtLeast32Bit + Codec + sp_std::str::FromStr
		+ MaybeMallocSizeOf;
	/// Header hash type
	type Hash: Member + MaybeSerializeDeserialize + Debug + sp_std::hash::Hash + Ord
		+ Copy + MaybeDisplay + Default + SimpleBitOps + Codec + AsRef<[u8]>
		+ AsMut<[u8]> + MaybeMallocSizeOf;
	/// Hashing algorithm
	type Hashing: Hash<Output = Self::Hash>;

	/// Creates new header.
	fn new(
		number: Self::Number,
		extrinsics_root: Self::Hash,
		state_root: Self::Hash,
		parent_hash: Self::Hash,
		digest: Digest<Self::Hash>,
	) -> Self;

	/// Returns a reference to the header number.
	fn number(&self) -> &Self::Number;
	/// Sets the header number.
	fn set_number(&mut self, number: Self::Number);

	/// Returns a reference to the extrinsics root.
	fn extrinsics_root(&self) -> &Self::Hash;
	/// Sets the extrinsic root.
	fn set_extrinsics_root(&mut self, root: Self::Hash);

	/// Returns a reference to the state root.
	fn state_root(&self) -> &Self::Hash;
	/// Sets the state root.
	fn set_state_root(&mut self, root: Self::Hash);

	/// Returns a reference to the parent hash.
	fn parent_hash(&self) -> &Self::Hash;
	/// Sets the parent hash.
	fn set_parent_hash(&mut self, hash: Self::Hash);

	/// Returns a reference to the digest.
	fn digest(&self) -> &Digest<Self::Hash>;
	/// Get a mutable reference to the digest.
	fn digest_mut(&mut self) -> &mut Digest<Self::Hash>;

	/// Returns the hash of the header.
	fn hash(&self) -> Self::Hash {
		<Self::Hashing as Hash>::hash_of(self)
	}
}

/// Something which fulfills the abstract idea of a Substrate block. It has types for
/// `Extrinsic` pieces of information as well as a `Header`.
///
/// You can get an iterator over each of the `extrinsics` and retrieve the `header`.
pub trait Block: Clone + Send + Sync + Codec + Eq + MaybeSerialize + Debug + MaybeMallocSizeOf + 'static {
	/// Type for extrinsics.
	type Extrinsic: Member + Codec + Extrinsic + MaybeSerialize + MaybeMallocSizeOf;
	/// Header type.
	type Header: Header<Hash=Self::Hash> + MaybeMallocSizeOf;
	/// Block hash type.
	type Hash: Member + MaybeSerializeDeserialize + Debug + sp_std::hash::Hash + Ord
		+ Copy + MaybeDisplay + Default + SimpleBitOps + Codec + AsRef<[u8]> + AsMut<[u8]>
		+ MaybeMallocSizeOf;

	/// Returns a reference to the header.
	fn header(&self) -> &Self::Header;
	/// Returns a reference to the list of extrinsics.
	fn extrinsics(&self) -> &[Self::Extrinsic];
	/// Split the block into header and list of extrinsics.
	fn deconstruct(self) -> (Self::Header, Vec<Self::Extrinsic>);
	/// Creates new block from header and extrinsics.
	fn new(header: Self::Header, extrinsics: Vec<Self::Extrinsic>) -> Self;
	/// Returns the hash of the block.
	fn hash(&self) -> Self::Hash {
		<<Self::Header as Header>::Hashing as Hash>::hash_of(self.header())
	}
	/// Creates an encoded block from the given `header` and `extrinsics` without requiring the
	/// creation of an instance.
	fn encode_from(header: &Self::Header, extrinsics: &[Self::Extrinsic]) -> Vec<u8>;
}


/// Something that acts like an `Extrinsic`.
pub trait Extrinsic: Sized + MaybeMallocSizeOf {
	/// The function call.
	type Call;

	/// The payload we carry for signed extrinsics.
	///
	/// Usually it will contain a `Signature` and
	/// may include some additional data that are specific to signed
	/// extrinsics.
	type SignaturePayload;

	/// Is this `Extrinsic` signed?
	/// If no information are available about signed/unsigned, `None` should be returned.
	fn is_signed(&self) -> Option<bool> { None }

	/// Create new instance of the extrinsic.
	///
	/// Extrinsics can be split into:
	/// 1. Inherents (no signature; created by validators during block production)
	/// 2. Unsigned Transactions (no signature; represent "system calls" or other special kinds of calls)
	/// 3. Signed Transactions (with signature; a regular transactions with known origin)
	fn new(_call: Self::Call, _signed_data: Option<Self::SignaturePayload>) -> Option<Self> { None }
}

/// Implementor is an [`Extrinsic`] and provides metadata about this extrinsic.
pub trait ExtrinsicMetadata {
	/// The version of the `Extrinsic`.
	const VERSION: u8;

	/// Signed extensions attached to this `Extrinsic`.
	type SignedExtensions: SignedExtension;
}

/// Extract the hashing type for a block.
pub type HashFor<B> = <<B as Block>::Header as Header>::Hashing;
/// Extract the number type for a block.
pub type NumberFor<B> = <<B as Block>::Header as Header>::Number;
/// Extract the digest type for a block.
pub type DigestFor<B> = Digest<<<B as Block>::Header as Header>::Hash>;
/// Extract the digest item type for a block.
pub type DigestItemFor<B> = DigestItem<<<B as Block>::Header as Header>::Hash>;

/// A "checkable" piece of information, used by the standard Substrate Executive in order to
/// check the validity of a piece of extrinsic information, usually by verifying the signature.
/// Implement for pieces of information that require some additional context `Context` in order to be
/// checked.
pub trait Checkable<Context>: Sized {
	/// Returned if `check` succeeds.
	type Checked;

	/// Check self, given an instance of Context.
	fn check(self, c: &Context) -> Result<Self::Checked, TransactionValidityError>;
}

/// A "checkable" piece of information, used by the standard Substrate Executive in order to
/// check the validity of a piece of extrinsic information, usually by verifying the signature.
/// Implement for pieces of information that don't require additional context in order to be
/// checked.
pub trait BlindCheckable: Sized {
	/// Returned if `check` succeeds.
	type Checked;

	/// Check self.
	fn check(self) -> Result<Self::Checked, TransactionValidityError>;
}

// Every `BlindCheckable` is also a `StaticCheckable` for arbitrary `Context`.
impl<T: BlindCheckable, Context> Checkable<Context> for T {
	type Checked = <Self as BlindCheckable>::Checked;

	fn check(self, _c: &Context) -> Result<Self::Checked, TransactionValidityError> {
		BlindCheckable::check(self)
	}
}

/// A lazy call (module function and argument values) that can be executed via its `dispatch`
/// method.
pub trait Dispatchable {
	/// Every function call from your runtime has an origin, which specifies where the extrinsic was
	/// generated from. In the case of a signed extrinsic (transaction), the origin contains an
	/// identifier for the caller. The origin can be empty in the case of an inherent extrinsic.
	type Origin;
	/// ...
	type Trait;
	/// Additional information that is returned by `dispatch`. Can be used to supply the caller
	/// with information about a `Dispatchable` that is ownly known post dispatch.
	type PostInfo: Eq + PartialEq + Clone + Copy + Encode + Decode + Printable;
	/// Actually dispatch this call and return the result of it.
	fn dispatch(self, origin: Self::Origin) -> crate::DispatchResultWithInfo<Self::PostInfo>;
}

/// Means by which a transaction may be extended. This type embodies both the data and the logic
/// that should be additionally associated with the transaction. It should be plain old data.
pub trait SignedExtension: Codec + Debug + Sync + Send + Clone + Eq + PartialEq {
	/// Unique identifier of this signed extension.
	///
	/// This will be exposed in the metadata to identify the signed extension used
	/// in an extrinsic.
	const IDENTIFIER: &'static str;

	/// The type which encodes the sender identity.
	type AccountId;

	/// The type which encodes the call to be dispatched.
	type Call;

	/// Any additional data that will go into the signed payload. This may be created dynamically
	/// from the transaction using the `additional_signed` function.
	type AdditionalSigned: Encode;

	/// The type that encodes information that can be passed from pre_dispatch to post-dispatch.
	type Pre: Default;

	/// An opaque set of information attached to the transaction. This could be constructed anywhere
	/// down the line in a runtime. The current Substrate runtime uses a struct with the same name
	/// to represent the dispatch class and weight.
	type DispatchInfo: Clone;

	/// Construct any additional data that should be in the signed payload of the transaction. Can
	/// also perform any pre-signature-verification checks and return an error if needed.
	fn additional_signed(&self) -> Result<Self::AdditionalSigned, TransactionValidityError>;

	/// Validate a signed transaction for the transaction queue.
	///
	/// This function can be called frequently by the transaction queue,
	/// to obtain transaction validity against current state.
	/// It should perform all checks that determine a valid transaction,
	/// that can pay for its execution and quickly eliminate ones
	/// that are stale or incorrect.
	///
	/// Make sure to perform the same checks in `pre_dispatch` function.
	fn validate(
		&self,
		_who: &Self::AccountId,
		_call: &Self::Call,
		_info: Self::DispatchInfo,
		_len: usize,
	) -> TransactionValidity {
		Ok(ValidTransaction::default())
	}

	/// Do any pre-flight stuff for a signed transaction.
	///
	/// Note this function by default delegates to `validate`, so that
	/// all checks performed for the transaction queue are also performed during
	/// the dispatch phase (applying the extrinsic).
	///
	/// If you ever override this function, you need to make sure to always
	/// perform the same validation as in `validate`.
	fn pre_dispatch(
		self,
		who: &Self::AccountId,
		call: &Self::Call,
		info: Self::DispatchInfo,
		len: usize,
	) -> Result<Self::Pre, TransactionValidityError> {
		self.validate(who, call, info.clone(), len)
			.map(|_| Self::Pre::default())
			.map_err(Into::into)
	}

	/// Validate an unsigned transaction for the transaction queue.
	///
	/// This function can be called frequently by the transaction queue
	/// to obtain transaction validity against current state.
	/// It should perform all checks that determine a valid unsigned transaction,
	/// and quickly eliminate ones that are stale or incorrect.
	///
	/// Make sure to perform the same checks in `pre_dispatch_unsigned` function.
	fn validate_unsigned(
		_call: &Self::Call,
		_info: Self::DispatchInfo,
		_len: usize,
	) -> TransactionValidity {
		Ok(ValidTransaction::default())
	}

	/// Do any pre-flight stuff for a unsigned transaction.
	///
	/// Note this function by default delegates to `validate_unsigned`, so that
	/// all checks performed for the transaction queue are also performed during
	/// the dispatch phase (applying the extrinsic).
	///
	/// If you ever override this function, you need to make sure to always
	/// perform the same validation as in `validate_unsigned`.
	fn pre_dispatch_unsigned(
		call: &Self::Call,
		info: Self::DispatchInfo,
		len: usize,
	) -> Result<Self::Pre, TransactionValidityError> {
		Self::validate_unsigned(call, info.clone(), len)
			.map(|_| Self::Pre::default())
			.map_err(Into::into)
	}

	/// Do any post-flight stuff for an extrinsic.
	///
	/// This gets given the `DispatchResult` `_result` from the extrinsic and can, if desired,
	/// introduce a `TransactionValidityError`, causing the block to become invalid for including
	/// it.
	///
	/// WARNING: It is dangerous to return an error here. To do so will fundamentally invalidate the
	/// transaction and any block that it is included in, causing the block author to not be
	/// compensated for their work in validating the transaction or producing the block so far.
	///
	/// It can only be used safely when you *know* that the extrinsic is one that can only be
	/// introduced by the current block author; generally this implies that it is an inherent and
	/// will come from either an offchain-worker or via `InherentData`.
	fn post_dispatch(
		_pre: Self::Pre,
		_info: Self::DispatchInfo,
		_len: usize,
		_result: &DispatchResult,
	) -> Result<(), TransactionValidityError> {
		Ok(())
	}

	/// Returns the list of unique identifier for this signed extension.
	///
	/// As a [`SignedExtension`] can be a tuple of [`SignedExtension`]`s we need to return a `Vec`
	/// that holds all the unique identifiers. Each individual `SignedExtension` must return
	/// *exactly* one identifier.
	///
	/// This method provides a default implementation that returns `vec![SELF::IDENTIFIER]`.
	fn identifier() -> Vec<&'static str> {
		sp_std::vec![Self::IDENTIFIER]
	}
}

#[impl_for_tuples(1, 12)]
impl<AccountId, Call, Info: Clone> SignedExtension for Tuple {
	for_tuples!( where #( Tuple: SignedExtension<AccountId=AccountId, Call=Call, DispatchInfo=Info> )* );
	type AccountId = AccountId;
	type Call = Call;
	type DispatchInfo = Info;
	const IDENTIFIER: &'static str = "You should call `identifier()`!";
	for_tuples!( type AdditionalSigned = ( #( Tuple::AdditionalSigned ),* ); );
	for_tuples!( type Pre = ( #( Tuple::Pre ),* ); );

	fn additional_signed(&self) -> Result<Self::AdditionalSigned, TransactionValidityError> {
		Ok(for_tuples!( ( #( Tuple.additional_signed()? ),* ) ))
	}

	fn validate(
		&self,
		who: &Self::AccountId,
		call: &Self::Call,
		info: Self::DispatchInfo,
		len: usize,
	) -> TransactionValidity {
		let valid = ValidTransaction::default();
		for_tuples!( #( let valid = valid.combine_with(Tuple.validate(who, call, info.clone(), len)?); )* );
		Ok(valid)
	}

	fn pre_dispatch(self, who: &Self::AccountId, call: &Self::Call, info: Self::DispatchInfo, len: usize)
		-> Result<Self::Pre, TransactionValidityError>
	{
		Ok(for_tuples!( ( #( Tuple.pre_dispatch(who, call, info.clone(), len)? ),* ) ))
	}

	fn validate_unsigned(
		call: &Self::Call,
		info: Self::DispatchInfo,
		len: usize,
	) -> TransactionValidity {
		let valid = ValidTransaction::default();
		for_tuples!( #( let valid = valid.combine_with(Tuple::validate_unsigned(call, info.clone(), len)?); )* );
		Ok(valid)
	}

	fn pre_dispatch_unsigned(
		call: &Self::Call,
		info: Self::DispatchInfo,
		len: usize,
	) -> Result<Self::Pre, TransactionValidityError> {
		Ok(for_tuples!( ( #( Tuple::pre_dispatch_unsigned(call, info.clone(), len)? ),* ) ))
	}

	fn post_dispatch(
		pre: Self::Pre,
		info: Self::DispatchInfo,
		len: usize,
		result: &DispatchResult,
	) -> Result<(), TransactionValidityError> {
		for_tuples!( #( Tuple::post_dispatch(pre.Tuple, info.clone(), len, result)?; )* );
		Ok(())
	}

	fn identifier() -> Vec<&'static str> {
		let mut ids = Vec::new();
		for_tuples!( #( ids.extend(Tuple::identifier()); )* );
		ids
	}
}

/// Only for bare bone testing when you don't care about signed extensions at all.
#[cfg(feature = "std")]
impl SignedExtension for () {
	type AccountId = u64;
	type AdditionalSigned = ();
	type Call = ();
	type Pre = ();
	type DispatchInfo = ();
	const IDENTIFIER: &'static str = "UnitSignedExtension";
	fn additional_signed(&self) -> sp_std::result::Result<(), TransactionValidityError> { Ok(()) }
}

/// An "executable" piece of information, used by the standard Substrate Executive in order to
/// enact a piece of extrinsic information by marshalling and dispatching to a named function
/// call.
///
/// Also provides information on to whom this information is attributable and an index that allows
/// each piece of attributable information to be disambiguated.
pub trait Applyable: Sized + Send + Sync {
	/// Type by which we can dispatch. Restricts the `UnsignedValidator` type.
	type Call;

	/// An opaque set of information attached to the transaction.
	type DispatchInfo: Clone;

	/// Checks to see if this is a valid *transaction*. It returns information on it if so.
	fn validate<V: ValidateUnsigned<Call=Self::Call>>(
		&self,
		source: TransactionSource,
		info: Self::DispatchInfo,
		len: usize,
	) -> TransactionValidity;

	/// Executes all necessary logic needed prior to dispatch and deconstructs into function call,
	/// index and sender.
	fn apply<V: ValidateUnsigned<Call=Self::Call>>(
		self,
		info: Self::DispatchInfo,
		len: usize,
	) -> crate::ApplyExtrinsicResult;
}

/// A marker trait for something that knows the type of the runtime block.
pub trait GetRuntimeBlockType {
	/// The `RuntimeBlock` type.
	type RuntimeBlock: self::Block;
}

/// A marker trait for something that knows the type of the node block.
pub trait GetNodeBlockType {
	/// The `NodeBlock` type.
	type NodeBlock: self::Block;
}

/// Something that can validate unsigned extrinsics for the transaction pool.
///
/// Note that any checks done here are only used for determining the validity of
/// the transaction for the transaction pool.
/// During block execution phase one need to perform the same checks anyway,
/// since this function is not being called.
pub trait ValidateUnsigned {
	/// The call to validate
	type Call;

	/// Validate the call right before dispatch.
	///
	/// This method should be used to prevent transactions already in the pool
	/// (i.e. passing `validate_unsigned`) from being included in blocks
	/// in case we know they now became invalid.
	///
	/// By default it's a good idea to call `validate_unsigned` from within
	/// this function again to make sure we never include an invalid transaction.
	///
	/// Changes made to storage WILL be persisted if the call returns `Ok`.
	fn pre_dispatch(call: &Self::Call) -> Result<(), TransactionValidityError> {
		Self::validate_unsigned(TransactionSource::InBlock, call)
			.map(|_| ())
			.map_err(Into::into)
	}

	/// Return the validity of the call
	///
	/// This doesn't execute any side-effects; it merely checks
	/// whether the transaction would panic if it were included or not.
	///
	/// Changes made to storage should be discarded by caller.
	fn validate_unsigned(source: TransactionSource, call: &Self::Call) -> TransactionValidity;
}

/// Opaque data type that may be destructured into a series of raw byte slices (which represent
/// individual keys).
pub trait OpaqueKeys: Clone {
	/// Types bound to this opaque keys that provide the key type ids returned.
	type KeyTypeIdProviders;

	/// Return the key-type IDs supported by this set.
	fn key_ids() -> &'static [crate::KeyTypeId];
	/// Get the raw bytes of key with key-type ID `i`.
	fn get_raw(&self, i: super::KeyTypeId) -> &[u8];
	/// Get the decoded key with key-type ID `i`.
	fn get<T: Decode>(&self, i: super::KeyTypeId) -> Option<T> {
		T::decode(&mut self.get_raw(i)).ok()
	}
	/// Verify a proof of ownership for the keys.
	fn ownership_proof_is_valid(&self, _proof: &[u8]) -> bool { true }
}

/// Input that adds infinite number of zero after wrapped input.
///
/// This can add an infinite stream of zeros onto any input, not just a slice as with
/// `TrailingZerosInput`.
pub struct AppendZerosInput<'a, T>(&'a mut T);

impl<'a, T> AppendZerosInput<'a, T> {
	/// Create a new instance from the given byte array.
	pub fn new(input: &'a mut T) -> Self {
		Self(input)
	}
}

impl<'a, T: codec::Input> codec::Input for AppendZerosInput<'a, T> {
	fn remaining_len(&mut self) -> Result<Option<usize>, codec::Error> {
		Ok(None)
	}

	fn read(&mut self, into: &mut [u8]) -> Result<(), codec::Error> {
		let remaining = self.0.remaining_len()?;
		let completed = if let Some(n) = remaining {
			let readable = into.len().min(n);
			// this should never fail if `remaining_len` API is implemented correctly.
			self.0.read(&mut into[..readable])?;
			readable
		} else {
			// Fill it byte-by-byte.
			let mut i = 0;
			while i < into.len() {
				if let Ok(b) = self.0.read_byte() {
					into[i] = b;
					i += 1;
				} else {
					break;
				}
			}
			i
		};
		// Fill the rest with zeros.
		for i in &mut into[completed..] {
			*i = 0;
		}
		Ok(())
	}
}

/// Input that adds infinite number of zero after wrapped input.
pub struct TrailingZeroInput<'a>(&'a [u8]);

impl<'a> TrailingZeroInput<'a> {
	/// Create a new instance from the given byte array.
	pub fn new(data: &'a [u8]) -> Self {
		Self(data)
	}
}

impl<'a> codec::Input for TrailingZeroInput<'a> {
	fn remaining_len(&mut self) -> Result<Option<usize>, codec::Error> {
		Ok(None)
	}

	fn read(&mut self, into: &mut [u8]) -> Result<(), codec::Error> {
		let len_from_inner = into.len().min(self.0.len());
		into[..len_from_inner].copy_from_slice(&self.0[..len_from_inner]);
		for i in &mut into[len_from_inner..] {
			*i = 0;
		}
		self.0 = &self.0[len_from_inner..];

		Ok(())
	}
}

/// This type can be converted into and possibly from an AccountId (which itself is generic).
pub trait AccountIdConversion<AccountId>: Sized {
	/// Convert into an account ID. This is infallible.
	fn into_account(&self) -> AccountId { self.into_sub_account(&()) }

	/// Try to convert an account ID into this type. Might not succeed.
	fn try_from_account(a: &AccountId) -> Option<Self> {
		Self::try_from_sub_account::<()>(a).map(|x| x.0)
	}

	/// Convert this value amalgamated with the a secondary "sub" value into an account ID. This is
	/// infallible.
	///
	/// NOTE: The account IDs from this and from `into_account` are *not* guaranteed to be distinct
	/// for any given value of `self`, nor are different invocations to this with different types
	/// `T`. For example, the following will all encode to the same account ID value:
	/// - `self.into_sub_account(0u32)`
	/// - `self.into_sub_account(vec![0u8; 0])`
	/// - `self.into_account()`
	fn into_sub_account<S: Encode>(&self, sub: S) -> AccountId;

	/// Try to convert an account ID into this type. Might not succeed.
	fn try_from_sub_account<S: Decode>(x: &AccountId) -> Option<(Self, S)>;
}

/// Format is TYPE_ID ++ encode(parachain ID) ++ 00.... where 00... is indefinite trailing zeroes to
/// fill AccountId.
impl<T: Encode + Decode + Default, Id: Encode + Decode + TypeId> AccountIdConversion<T> for Id {
	fn into_sub_account<S: Encode>(&self, sub: S) -> T {
		(Id::TYPE_ID, self, sub).using_encoded(|b|
			T::decode(&mut TrailingZeroInput(b))
		).unwrap_or_default()
	}

	fn try_from_sub_account<S: Decode>(x: &T) -> Option<(Self, S)> {
		x.using_encoded(|d| {
			if &d[0..4] != Id::TYPE_ID { return None }
			let mut cursor = &d[4..];
			let result = Decode::decode(&mut cursor).ok()?;
			if cursor.iter().all(|x| *x == 0) {
				Some(result)
			} else {
				None
			}
		})
	}
}

/// Calls a given macro a number of times with a set of fixed params and an incrementing numeral.
/// e.g.
/// ```nocompile
/// count!(println ("{}",) foo, bar, baz);
/// // Will result in three `println!`s: "0", "1" and "2".
/// ```
#[macro_export]
macro_rules! count {
	($f:ident ($($x:tt)*) ) => ();
	($f:ident ($($x:tt)*) $x1:tt) => { $f!($($x)* 0); };
	($f:ident ($($x:tt)*) $x1:tt, $x2:tt) => { $f!($($x)* 0); $f!($($x)* 1); };
	($f:ident ($($x:tt)*) $x1:tt, $x2:tt, $x3:tt) => { $f!($($x)* 0); $f!($($x)* 1); $f!($($x)* 2); };
	($f:ident ($($x:tt)*) $x1:tt, $x2:tt, $x3:tt, $x4:tt) => {
		$f!($($x)* 0); $f!($($x)* 1); $f!($($x)* 2); $f!($($x)* 3);
	};
	($f:ident ($($x:tt)*) $x1:tt, $x2:tt, $x3:tt, $x4:tt, $x5:tt) => {
		$f!($($x)* 0); $f!($($x)* 1); $f!($($x)* 2); $f!($($x)* 3); $f!($($x)* 4);
	};
}

/// Implement `OpaqueKeys` for a described struct.
///
/// Every field type must implement [`BoundToRuntimeAppPublic`](crate::BoundToRuntimeAppPublic).
/// `KeyTypeIdProviders` is set to the types given as fields.
///
/// ```rust
/// use sp_runtime::{
/// 	impl_opaque_keys, KeyTypeId, BoundToRuntimeAppPublic, app_crypto::{sr25519, ed25519}
/// };
///
/// pub struct KeyModule;
/// impl BoundToRuntimeAppPublic for KeyModule { type Public = ed25519::AppPublic; }
///
/// pub struct KeyModule2;
/// impl BoundToRuntimeAppPublic for KeyModule2 { type Public = sr25519::AppPublic; }
///
/// impl_opaque_keys! {
/// 	pub struct Keys {
/// 		pub key_module: KeyModule,
/// 		pub key_module2: KeyModule2,
/// 	}
/// }
/// ```
#[macro_export]
macro_rules! impl_opaque_keys {
	(
		$( #[ $attr:meta ] )*
		pub struct $name:ident {
			$(
				pub $field:ident: $type:ty,
			)*
		}
	) => {
		$( #[ $attr ] )*
		#[derive(
			Default, Clone, PartialEq, Eq,
			$crate::codec::Encode,
			$crate::codec::Decode,
			$crate::RuntimeDebug,
		)]
		#[cfg_attr(feature = "std", derive($crate::serde::Serialize, $crate::serde::Deserialize))]
		pub struct $name {
			$(
				pub $field: <$type as $crate::BoundToRuntimeAppPublic>::Public,
			)*
		}

		impl $name {
			/// Generate a set of keys with optionally using the given seed.
			///
			/// The generated key pairs are stored in the keystore.
			///
			/// Returns the concatenated SCALE encoded public keys.
			pub fn generate(seed: Option<$crate::sp_std::vec::Vec<u8>>) -> $crate::sp_std::vec::Vec<u8> {
				let keys = Self{
					$(
						$field: <
							<
								$type as $crate::BoundToRuntimeAppPublic
							>::Public as $crate::RuntimeAppPublic
						>::generate_pair(seed.clone()),
					)*
				};
				$crate::codec::Encode::encode(&keys)
			}

			/// Converts `Self` into a `Vec` of `(raw public key, KeyTypeId)`.
			pub fn into_raw_public_keys(
				self,
			) -> $crate::sp_std::vec::Vec<($crate::sp_std::vec::Vec<u8>, $crate::KeyTypeId)> {
				let mut keys = Vec::new();
				$(
					keys.push((
						$crate::RuntimeAppPublic::to_raw_vec(&self.$field),
						<
							<
								$type as $crate::BoundToRuntimeAppPublic
							>::Public as $crate::RuntimeAppPublic
						>::ID,
					));
				)*

				keys
			}

			/// Decode `Self` from the given `encoded` slice and convert `Self` into the raw public
			/// keys (see [`Self::into_raw_public_keys`]).
			///
			/// Returns `None` when the decoding failed, otherwise `Some(_)`.
			pub fn decode_into_raw_public_keys(
				encoded: &[u8],
			) -> Option<$crate::sp_std::vec::Vec<($crate::sp_std::vec::Vec<u8>, $crate::KeyTypeId)>> {
				<Self as $crate::codec::Decode>::decode(&mut &encoded[..])
					.ok()
					.map(|s| s.into_raw_public_keys())
			}
		}

		impl $crate::traits::OpaqueKeys for $name {
			type KeyTypeIdProviders = ( $( $type, )* );

			fn key_ids() -> &'static [$crate::KeyTypeId] {
				&[
					$(
						<
							<
								$type as $crate::BoundToRuntimeAppPublic
							>::Public as $crate::RuntimeAppPublic
						>::ID
					),*
				]
			}

			fn get_raw(&self, i: $crate::KeyTypeId) -> &[u8] {
				match i {
					$(
						i if i == <
							<
								$type as $crate::BoundToRuntimeAppPublic
							>::Public as $crate::RuntimeAppPublic
						>::ID =>
							self.$field.as_ref(),
					)*
					_ => &[],
				}
			}
		}
	};
}

/// Trait for things which can be printed from the runtime.
pub trait Printable {
	/// Print the object.
	fn print(&self);
}

impl<T: Printable> Printable for &T {
	fn print(&self) {
		(*self).print()
	}
}

impl Printable for u8 {
	fn print(&self) {
		(*self as u64).print()
	}
}

impl Printable for u32 {
	fn print(&self) {
		(*self as u64).print()
	}
}

impl Printable for usize {
	fn print(&self) {
		(*self as u64).print()
	}
}

impl Printable for u64 {
	fn print(&self) {
		sp_io::misc::print_num(*self);
	}
}

impl Printable for &[u8] {
	fn print(&self) {
		sp_io::misc::print_hex(self);
	}
}

impl Printable for &str {
	fn print(&self) {
		sp_io::misc::print_utf8(self.as_bytes());
	}
}

impl Printable for bool {
	fn print(&self) {
		if *self {
			"true".print()
		} else {
			"false".print()
		}
	}
}

#[impl_for_tuples(1, 12)]
impl Printable for Tuple {
	fn print(&self) {
		for_tuples!( #( Tuple.print(); )* )
	}
}

/// Something that can convert a [`BlockId`] to a number or a hash.
#[cfg(feature = "std")]
pub trait BlockIdTo<Block: self::Block> {
	/// The error type that will be returned by the functions.
	type Error: std::fmt::Debug;

	/// Convert the given `block_id` to the corresponding block hash.
	fn to_hash(
		&self,
		block_id: &crate::generic::BlockId<Block>,
	) -> Result<Option<Block::Hash>, Self::Error>;

	/// Convert the given `block_id` to the corresponding block number.
	fn to_number(
		&self,
		block_id: &crate::generic::BlockId<Block>,
	) -> Result<Option<NumberFor<Block>>, Self::Error>;
}

#[cfg(test)]
mod tests {
	use super::*;
	use crate::codec::{Encode, Decode, Input};
	use sp_core::{crypto::Pair, ecdsa};

	mod t {
		use sp_core::crypto::KeyTypeId;
		use sp_application_crypto::{app_crypto, sr25519};
		app_crypto!(sr25519, KeyTypeId(*b"test"));
	}

	#[derive(Encode, Decode, Default, PartialEq, Debug)]
	struct U32Value(u32);
	impl super::TypeId for U32Value {
		const TYPE_ID: [u8; 4] = [0x0d, 0xf0, 0xfe, 0xca];
	}
	// cafef00d

	#[derive(Encode, Decode, Default, PartialEq, Debug)]
	struct U16Value(u16);
	impl super::TypeId for U16Value {
		const TYPE_ID: [u8; 4] = [0xfe, 0xca, 0x0d, 0xf0];
	}
	// f00dcafe

	type AccountId = u64;

	#[test]
	fn into_account_should_work() {
		let r: AccountId = U32Value::into_account(&U32Value(0xdeadbeef));
		assert_eq!(r, 0x_deadbeef_cafef00d);
	}

	#[test]
	fn try_from_account_should_work() {
		let r = U32Value::try_from_account(&0x_deadbeef_cafef00d_u64);
		assert_eq!(r.unwrap(), U32Value(0xdeadbeef));
	}

	#[test]
	fn into_account_with_fill_should_work() {
		let r: AccountId = U16Value::into_account(&U16Value(0xc0da));
		assert_eq!(r, 0x_0000_c0da_f00dcafe);
	}

	#[test]
	fn try_from_account_with_fill_should_work() {
		let r = U16Value::try_from_account(&0x0000_c0da_f00dcafe_u64);
		assert_eq!(r.unwrap(), U16Value(0xc0da));
	}

	#[test]
	fn bad_try_from_account_should_fail() {
		let r = U16Value::try_from_account(&0x0000_c0de_baadcafe_u64);
		assert!(r.is_none());
		let r = U16Value::try_from_account(&0x0100_c0da_f00dcafe_u64);
		assert!(r.is_none());
	}

	#[test]
	fn trailing_zero_should_work() {
		let mut t = super::TrailingZeroInput(&[1, 2, 3]);
		assert_eq!(t.remaining_len(), Ok(None));
		let mut buffer = [0u8; 2];
		assert_eq!(t.read(&mut buffer), Ok(()));
		assert_eq!(t.remaining_len(), Ok(None));
		assert_eq!(buffer, [1, 2]);
		assert_eq!(t.read(&mut buffer), Ok(()));
		assert_eq!(t.remaining_len(), Ok(None));
		assert_eq!(buffer, [3, 0]);
		assert_eq!(t.read(&mut buffer), Ok(()));
		assert_eq!(t.remaining_len(), Ok(None));
		assert_eq!(buffer, [0, 0]);
	}

	#[test]
	fn ecdsa_verify_works() {
		let msg = &b"test-message"[..];
		let (pair, _) = ecdsa::Pair::generate();

		let signature = pair.sign(&msg);
		assert!(ecdsa::Pair::verify(&signature, msg, &pair.public()));

		assert!(signature.verify(msg, &pair.public()));
		assert!(signature.verify(msg, &pair.public()));
	}
}<|MERGE_RESOLUTION|>--- conflicted
+++ resolved
@@ -152,27 +152,6 @@
 	}
 }
 
-<<<<<<< HEAD
-/// Some sort of check on the origin is performed by this object.
-pub trait EnsureOrigin<OuterOrigin> {
-	/// A return type.
-	type Success;
-	/// Perform the origin check.
-	fn ensure_origin(o: OuterOrigin) -> result::Result<Self::Success, BadOrigin> {
-		Self::try_origin(o).map_err(|_| BadOrigin)
-	}
-	/// Perform the origin check.
-	fn try_origin(o: OuterOrigin) -> result::Result<Self::Success, OuterOrigin>;
-
-	/// Returns an outer origin capable of passing `try_origin` check.
-	///
-	/// ** Should be used for benchmarking only!!! **
-	#[cfg(feature = "runtime-benchmarks")]
-	fn successful_origin() -> OuterOrigin;
-}
-
-=======
->>>>>>> 8cee4fe1
 /// An error that indicates that a lookup failed.
 #[derive(Encode, Decode, RuntimeDebug)]
 pub struct LookupError;
