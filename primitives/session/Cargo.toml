[package]
name = "sp-session"
version = "2.0.0-alpha.3"
authors = ["Parity Technologies <admin@parity.io>"]
edition = "2018"
license = "GPL-3.0"
homepage = "https://substrate.dev"
repository = "https://github.com/paritytech/substrate/"
description = "Primitives for sessions"

[dependencies]
<<<<<<< HEAD
codec = { package = "parity-scale-codec", version = "1.0.0", default-features = false, features = ["derive"] }
sp-api = { version = "2.0.0-alpha.1", default-features = false, path = "../api" }
sp-core = { version = "2.0.0-alpha.1", default-features = false, path = "../core" }
sp-std = { version = "2.0.0-alpha.1", default-features = false, path = "../std" }
sp-staking = { version = "2.0.0-alpha.1", default-features = false, path = "../staking" }
sp-runtime = { version = "2.0.0-alpha.1", optional = true, path = "../runtime" }
=======
sp-api = { version = "2.0.0-alpha.2", default-features = false, path = "../api" }
sp-std = { version = "2.0.0-alpha.2", default-features = false, path = "../std" }
sp-core = { version = "2.0.0-alpha.2", default-features = false, path = "../core" }
sp-runtime = { version = "2.0.0-alpha.2", optional = true, path = "../runtime" }
>>>>>>> ba5c85ad

[features]
default = [ "std" ]
std = [
	"codec/std",
	"sp-api/std",
	"sp-core/std",
	"sp-std/std",
	"sp-staking/std",
	"sp-runtime/std",
]<|MERGE_RESOLUTION|>--- conflicted
+++ resolved
@@ -9,19 +9,12 @@
 description = "Primitives for sessions"
 
 [dependencies]
-<<<<<<< HEAD
-codec = { package = "parity-scale-codec", version = "1.0.0", default-features = false, features = ["derive"] }
-sp-api = { version = "2.0.0-alpha.1", default-features = false, path = "../api" }
-sp-core = { version = "2.0.0-alpha.1", default-features = false, path = "../core" }
-sp-std = { version = "2.0.0-alpha.1", default-features = false, path = "../std" }
-sp-staking = { version = "2.0.0-alpha.1", default-features = false, path = "../staking" }
-sp-runtime = { version = "2.0.0-alpha.1", optional = true, path = "../runtime" }
-=======
+codec = { package = "parity-scale-codec", version = "1.2.0", default-features = false, features = ["derive"] }
 sp-api = { version = "2.0.0-alpha.2", default-features = false, path = "../api" }
+sp-core = { version = "2.0.0-alpha.2", default-features = false, path = "../core" }
 sp-std = { version = "2.0.0-alpha.2", default-features = false, path = "../std" }
-sp-core = { version = "2.0.0-alpha.2", default-features = false, path = "../core" }
-sp-runtime = { version = "2.0.0-alpha.2", optional = true, path = "../runtime" }
->>>>>>> ba5c85ad
+sp-staking = { version = "2.0.0-alpha.2", default-features = false, path = "../staking" }
+sp-runtime = { version = "2.0.0-alpha.2", default-features = false, path = "../runtime" }
 
 [features]
 default = [ "std" ]
