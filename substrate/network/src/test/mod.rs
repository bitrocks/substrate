// Copyright 2017 Parity Technologies (UK) Ltd.
// This file is part of Polkadot.

// Polkadot is free software: you can redistribute it and/or modify
// it under the terms of the GNU General Public License as published by
// the Free Software Foundation, either version 3 of the License, or
// (at your option) any later version.

// Polkadot is distributed in the hope that it will be useful,
// but WITHOUT ANY WARRANTY; without even the implied warranty of
// MERCHANTABILITY or FITNESS FOR A PARTICULAR PURPOSE.  See the
// GNU General Public License for more details.

// You should have received a copy of the GNU General Public License
// along with Polkadot.  If not, see <http://www.gnu.org/licenses/>.

mod consensus;
mod sync;

use std::collections::{VecDeque, HashSet, HashMap};
use std::sync::Arc;

use parking_lot::RwLock;
use client;
use client::block_builder::BlockBuilder;
use runtime_primitives::traits::Block as BlockT;
use runtime_primitives::generic::BlockId;
use io::SyncIo;
use protocol::Protocol;
use config::ProtocolConfig;
use service::TransactionPool;
use network::{PeerId, SessionInfo, Error as NetworkError};
use keyring::Keyring;
use codec::Slicable;
use test_client::{self, TestClient};
<<<<<<< HEAD
use specialization::{Specialization, HandlerContext};
=======
use test_client::runtime::{Block, Hash, Transfer, Extrinsic};
>>>>>>> 2e263226

struct DummySpecialization;

impl Specialization for DummySpecialization {
	fn status(&self) -> Vec<u8> { vec![] }

	fn on_peer_connected(&mut self, _ctx: &mut HandlerContext, _peer_id: PeerId, _status: ::message::Status) {

	}

	fn on_peer_disconnected(&mut self, _ctx: &mut HandlerContext, _peer_id: PeerId) {

	}

	fn on_message(&mut self, _ctx: &mut HandlerContext, _peer_id: PeerId, _message: Vec<u8>) {

	}
}

struct TestIo<'p> {
	queue: &'p RwLock<VecDeque<TestPacket>>,
	to_disconnect: HashSet<PeerId>,
	packets: Vec<TestPacket>,
	peers_info: HashMap<PeerId, String>,
	_sender: Option<PeerId>,
}

impl<'p> TestIo<'p> where {
	fn new(queue: &'p RwLock<VecDeque<TestPacket>>, sender: Option<PeerId>) -> TestIo<'p> {
		TestIo {
			queue: queue,
			_sender: sender,
			to_disconnect: HashSet::new(),
			packets: Vec::new(),
			peers_info: HashMap::new(),
		}
	}
}

impl<'p> Drop for TestIo<'p> {
	fn drop(&mut self) {
		self.queue.write().extend(self.packets.drain(..));
	}
}

impl<'p> SyncIo for TestIo<'p> {
	fn disable_peer(&mut self, peer_id: PeerId) {
		self.disconnect_peer(peer_id);
	}

	fn disconnect_peer(&mut self, peer_id: PeerId) {
		self.to_disconnect.insert(peer_id);
	}

	fn is_expired(&self) -> bool {
		false
	}

	fn send(&mut self, peer_id: PeerId, data: Vec<u8>) -> Result<(), NetworkError> {
		self.packets.push(TestPacket {
			data: data,
			recipient: peer_id,
		});
		Ok(())
	}

	fn peer_info(&self, peer_id: PeerId) -> String {
		self.peers_info.get(&peer_id)
			.cloned()
			.unwrap_or_else(|| peer_id.to_string())
	}

	fn peer_session_info(&self, _peer_id: PeerId) -> Option<SessionInfo> {
		None
	}
}

/// Mocked subprotocol packet
struct TestPacket {
	data: Vec<u8>,
	recipient: PeerId,
}

<<<<<<< HEAD
struct Peer {
	client: Arc<client::Client<test_client::Backend, test_client::Executor>>,
	sync: Protocol<DummySpecialization>,
	queue: RwLock<VecDeque<TestPacket>>,
=======
pub struct Peer {
	client: Arc<client::Client<test_client::Backend, test_client::Executor, Block>>,
	pub sync: Protocol<Block>,
	pub queue: RwLock<VecDeque<TestPacket>>,
>>>>>>> 2e263226
}

impl Peer {
	/// Called after blockchain has been populated to updated current state.
	fn start(&self) {
		// Update the sync state to the latest chain state.
		let info = self.client.info().expect("In-mem client does not fail");
		let header = self.client.header(&BlockId::Hash(info.chain.best_hash)).unwrap().unwrap();
		self.sync.on_block_imported(&mut TestIo::new(&self.queue, None), info.chain.best_hash, &header);
	}

	/// Called on connection to other indicated peer.
	fn on_connect(&self, other: PeerId) {
		self.sync.on_peer_connected(&mut TestIo::new(&self.queue, Some(other)), other);
	}

	/// Called on disconnect from other indicated peer.
	fn on_disconnect(&self, other: PeerId) {
		let mut io = TestIo::new(&self.queue, Some(other));
		self.sync.on_peer_disconnected(&mut io, other);
	}

	/// Receive a message from another peer. Return a set of peers to disconnect.
	fn receive_message(&self, from: PeerId, msg: TestPacket) -> HashSet<PeerId> {
		let mut io = TestIo::new(&self.queue, Some(from));
		self.sync.handle_packet(&mut io, from, &msg.data);
		self.flush();
		io.to_disconnect.clone()
	}

	/// Produce the next pending message to send to another peer.
	fn pending_message(&self) -> Option<TestPacket> {
		self.flush();
		self.queue.write().pop_front()
	}

	/// Whether this peer is done syncing (has no messages to send).
	fn is_done(&self) -> bool {
		self.queue.read().is_empty()
	}

	/// Execute a "sync step". This is called for each peer after it sends a packet.
	fn sync_step(&self) {
		self.flush();
		self.sync.tick(&mut TestIo::new(&self.queue, None));
	}

	/// Restart sync for a peer.
	fn restart_sync(&self) {
		self.sync.abort();
	}

	fn flush(&self) {
	}

	fn generate_blocks<F>(&self, count: usize, mut edit_block: F) where F: FnMut(&mut BlockBuilder<test_client::Backend, test_client::Executor, Block>) {
		for _ in 0 .. count {
			let mut builder = self.client.new_block().unwrap();
			edit_block(&mut builder);
			let block = builder.bake().unwrap();
			trace!("Generating {}, (#{})", block.hash(), block.header.number);
			self.client.justify_and_import(client::BlockOrigin::File, block).unwrap();
		}
	}

	fn push_blocks(&self, count: usize, with_tx: bool) {
		let mut nonce = 0;
		if with_tx {
			self.generate_blocks(count, |builder| {
				let transfer = Transfer {
					from: Keyring::Alice.to_raw_public().into(),
					to: Keyring::Alice.to_raw_public().into(),
					amount: 1,
					nonce,
				};
				let signature = Keyring::from_raw_public(transfer.from.0).unwrap().sign(&transfer.encode()).into();
				builder.push(Extrinsic { transfer, signature }).unwrap();
				nonce = nonce + 1;
			});
		} else {
			self.generate_blocks(count, |_| ());
		}
	}

<<<<<<< HEAD
	fn genesis_hash(&self) -> HeaderHash {
=======
	pub fn genesis_hash(&self) -> Hash {
>>>>>>> 2e263226
		let info = self.client.info().expect("In-mem client does not fail");
		info.chain.genesis_hash
	}
}

struct EmptyTransactionPool;

impl TransactionPool<Block> for EmptyTransactionPool {
	fn transactions(&self) -> Vec<(Hash, Extrinsic)> {
		Vec::new()
	}

	fn import(&self, _transaction: &Extrinsic) -> Option<Hash> {
		None
	}

	fn on_broadcasted(&self, _: HashMap<Hash, Vec<String>>) {}
}

struct TestNet {
	peers: Vec<Arc<Peer>>,
	started: bool,
	disconnect_events: Vec<(PeerId, PeerId)>, //disconnected (initiated by, to)
}

impl TestNet {
	fn new(n: usize) -> Self {
		Self::new_with_config(n, ProtocolConfig::default())
	}

	fn new_with_config(n: usize, config: ProtocolConfig) -> Self {
		let mut net = TestNet {
			peers: Vec::new(),
			started: false,
			disconnect_events: Vec::new(),
		};

		for _ in 0..n {
			let client = Arc::new(test_client::new());
			let tx_pool = Arc::new(EmptyTransactionPool);
<<<<<<< HEAD
			let sync = Protocol::new(config.clone(), client.clone(), tx_pool, DummySpecialization).unwrap();
=======
			let sync = Protocol::new(config.clone(), client.clone(), None, tx_pool).unwrap();
>>>>>>> 2e263226
			net.peers.push(Arc::new(Peer {
				sync: sync,
				client: client,
				queue: RwLock::new(VecDeque::new()),
			}));
		}
		net
	}

	fn peer(&self, i: usize) -> &Peer {
		&self.peers[i]
	}

	fn start(&mut self) {
		if self.started {
			return;
		}
		for peer in 0..self.peers.len() {
			self.peers[peer].start();
			for client in 0..self.peers.len() {
				if peer != client {
					self.peers[peer].on_connect(client as PeerId);
				}
			}
		}
		self.started = true;
	}

	fn sync_step(&mut self) {
		for peer in 0..self.peers.len() {
			let packet = self.peers[peer].pending_message();
			if let Some(packet) = packet {
				let disconnecting = {
					let recipient = packet.recipient;
					trace!("--- {} -> {} ---", peer, recipient);
					let to_disconnect = self.peers[recipient].receive_message(peer as PeerId, packet);
					for d in &to_disconnect {
						// notify this that disconnecting peers are disconnecting
						self.peers[recipient].on_disconnect(*d as PeerId);
						self.disconnect_events.push((peer, *d));
					}
					to_disconnect
				};
				for d in &disconnecting {
					// notify other peers that this peer is disconnecting
					self.peers[*d].on_disconnect(peer as PeerId);
				}
			}

			self.sync_step_peer(peer);
		}
	}

	fn sync_step_peer(&mut self, peer_num: usize) {
		self.peers[peer_num].sync_step();
	}

	fn restart_peer(&mut self, i: usize) {
		self.peers[i].restart_sync();
	}

	fn sync(&mut self) -> u32 {
		self.start();
		let mut total_steps = 0;
		while !self.done() {
			self.sync_step();
			total_steps += 1;
		}
		total_steps
	}

	fn sync_steps(&mut self, count: usize) {
		self.start();
		for _ in 0..count {
			self.sync_step();
		}
	}

	fn done(&self) -> bool {
		self.peers.iter().all(|p| p.is_done())
	}
}<|MERGE_RESOLUTION|>--- conflicted
+++ resolved
@@ -33,40 +33,37 @@
 use keyring::Keyring;
 use codec::Slicable;
 use test_client::{self, TestClient};
-<<<<<<< HEAD
+use test_client::runtime::{Block, Hash, Transfer, Extrinsic};
 use specialization::{Specialization, HandlerContext};
-=======
-use test_client::runtime::{Block, Hash, Transfer, Extrinsic};
->>>>>>> 2e263226
-
-struct DummySpecialization;
-
-impl Specialization for DummySpecialization {
+
+pub struct DummySpecialization;
+
+impl Specialization<Block> for DummySpecialization {
 	fn status(&self) -> Vec<u8> { vec![] }
 
-	fn on_peer_connected(&mut self, _ctx: &mut HandlerContext, _peer_id: PeerId, _status: ::message::Status) {
-
-	}
-
-	fn on_peer_disconnected(&mut self, _ctx: &mut HandlerContext, _peer_id: PeerId) {
-
-	}
-
-	fn on_message(&mut self, _ctx: &mut HandlerContext, _peer_id: PeerId, _message: Vec<u8>) {
-
-	}
-}
-
-struct TestIo<'p> {
+	fn on_peer_connected(&mut self, _ctx: &mut HandlerContext<Block>, _peer_id: PeerId, _status: ::message::Status<Block>) {
+
+	}
+
+	fn on_peer_disconnected(&mut self, _ctx: &mut HandlerContext<Block>, _peer_id: PeerId) {
+
+	}
+
+	fn on_message(&mut self, _ctx: &mut HandlerContext<Block>, _peer_id: PeerId, _message: Vec<u8>) {
+
+	}
+}
+
+pub struct TestIo<'p> {
 	queue: &'p RwLock<VecDeque<TestPacket>>,
-	to_disconnect: HashSet<PeerId>,
+	pub to_disconnect: HashSet<PeerId>,
 	packets: Vec<TestPacket>,
 	peers_info: HashMap<PeerId, String>,
 	_sender: Option<PeerId>,
 }
 
 impl<'p> TestIo<'p> where {
-	fn new(queue: &'p RwLock<VecDeque<TestPacket>>, sender: Option<PeerId>) -> TestIo<'p> {
+	pub fn new(queue: &'p RwLock<VecDeque<TestPacket>>, sender: Option<PeerId>) -> TestIo<'p> {
 		TestIo {
 			queue: queue,
 			_sender: sender,
@@ -116,22 +113,15 @@
 }
 
 /// Mocked subprotocol packet
-struct TestPacket {
+pub struct TestPacket {
 	data: Vec<u8>,
 	recipient: PeerId,
 }
 
-<<<<<<< HEAD
-struct Peer {
-	client: Arc<client::Client<test_client::Backend, test_client::Executor>>,
-	sync: Protocol<DummySpecialization>,
-	queue: RwLock<VecDeque<TestPacket>>,
-=======
 pub struct Peer {
 	client: Arc<client::Client<test_client::Backend, test_client::Executor, Block>>,
-	pub sync: Protocol<Block>,
+	pub sync: Protocol<Block, DummySpecialization>,
 	pub queue: RwLock<VecDeque<TestPacket>>,
->>>>>>> 2e263226
 }
 
 impl Peer {
@@ -216,17 +206,13 @@
 		}
 	}
 
-<<<<<<< HEAD
-	fn genesis_hash(&self) -> HeaderHash {
-=======
 	pub fn genesis_hash(&self) -> Hash {
->>>>>>> 2e263226
 		let info = self.client.info().expect("In-mem client does not fail");
 		info.chain.genesis_hash
 	}
 }
 
-struct EmptyTransactionPool;
+pub struct EmptyTransactionPool;
 
 impl TransactionPool<Block> for EmptyTransactionPool {
 	fn transactions(&self) -> Vec<(Hash, Extrinsic)> {
@@ -240,7 +226,7 @@
 	fn on_broadcasted(&self, _: HashMap<Hash, Vec<String>>) {}
 }
 
-struct TestNet {
+pub struct TestNet {
 	peers: Vec<Arc<Peer>>,
 	started: bool,
 	disconnect_events: Vec<(PeerId, PeerId)>, //disconnected (initiated by, to)
@@ -261,11 +247,7 @@
 		for _ in 0..n {
 			let client = Arc::new(test_client::new());
 			let tx_pool = Arc::new(EmptyTransactionPool);
-<<<<<<< HEAD
-			let sync = Protocol::new(config.clone(), client.clone(), tx_pool, DummySpecialization).unwrap();
-=======
-			let sync = Protocol::new(config.clone(), client.clone(), None, tx_pool).unwrap();
->>>>>>> 2e263226
+			let sync = Protocol::new(config.clone(), client.clone(), None, tx_pool, DummySpecialization).unwrap();
 			net.peers.push(Arc::new(Peer {
 				sync: sync,
 				client: client,
